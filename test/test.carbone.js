--- conflicted
+++ resolved
@@ -1003,7 +1003,203 @@
         });
       });
     });
-<<<<<<< HEAD
+
+    describe('security test', function () {
+      it('cannot inject JS using XML', function (done) {
+        var data = {
+          param : 3,
+        };
+        carbone.renderXML("<xml>{d.param}\\'sdsdsd.ss;'{d.param} </xml>", data, function (err, result) {
+          helper.assert(err+'', 'null');
+          helper.assert(result, "<xml>3\\\\'sdsdsd.ss;3\\' </xml>");
+          done();
+        });
+      });
+      it('should accept non-alphanumeric characters in variable names', function (done) {
+        var data = {
+          o           : { id : 2 },
+          'r🚀cket'   : { id : 3 },
+          'qu\\\'ote' : { id : 4 },
+          报道          : { id : 5 }
+        };
+        carbone.renderXML('<xml>{d.o.id} ha {d.r🚀cket.id} he {d.qu\\\'ote.id} ch {d.报道.id}</xml>', data, function (err, result) {
+          helper.assert(err+'', 'null');
+          helper.assert(result, '<xml>2 ha 3 he 4 ch 5</xml>');
+          done();
+        });
+      });
+      it('should accept non-alphanumeric characters in arrays', function (done) {
+        var data = [{
+          o           : { id : 2 },
+          'r🚀cket'   : { id : 3 },
+          'qu\\\'ote' : { id : 4 },
+          报道          : { id : 5 }
+        }];
+        carbone.renderXML('<xml><tr>{d[i].o.id} ha {d[i].r🚀cket.id} he {d[i].qu\\\'ote.id} ch {d[i].报道.id}</tr><tr>{d[i+1].o.id}</tr></xml>', data, function (err, result) {
+          helper.assert(err+'', 'null');
+          helper.assert(result, '<xml><tr>2 ha 3 he 4 ch 5</tr></xml>');
+          done();
+        });
+      });
+      it('should accept non-alphanumeric characters in arrays conditions', function (done) {
+        var data = [{
+          o           : { id : 2, 'i💎d' : 200, 'i\\\'d' : 2000 },
+          'r🚀cket'   : { id : 3, 'i💎d' : 300, 'i\\\'d' : 3000 },
+          'qu\\\'ote' : { id : 4, 'i💎d' : 400, 'i\\\'d' : 4000 },
+          报道          : { id : 5, 'i💎d' : 500, 'i\\\'d' : 5000 },
+          'qu"ote'    : { id : 6, 'i💎d' : 600, 'i"d' : 600 }
+        },
+        {
+          o           : { id : 12, 'i💎d' : 1200, 'i\\\'d' : 1200 },
+          'r🚀cket'   : { id : 13, 'i💎d' : 1300, 'i\\\'d' : 1300 },
+          'qu\\\'ote' : { id : 14, 'i💎d' : 1400, 'i\\\'d' : 1400 },
+          报道          : { id : 15, 'i💎d' : 1500, 'i\\\'d' : 1500 },
+          'qu"ote'    : { id : 16, 'i💎d' : 1600, 'i"d' : 1600 }
+        }];
+        carbone.renderXML('<xml><tr>{d[i, r🚀cket.id = 3 ].o.id}</tr><tr>{d[i+1, r🚀cket.id = 3].o.id}</tr></xml>', data, function (err, result) {
+          helper.assert(err+'', 'null');
+          helper.assert(result, '<xml><tr>2</tr></xml>');
+          carbone.renderXML('<xml><tr>{d[i, r🚀cket.i💎d = 300 ].o.id}</tr><tr>{d[i+1, r🚀cket.i💎d = 300].o.id}</tr></xml>', data, function (err, result) {
+            helper.assert(err+'', 'null');
+            helper.assert(result, '<xml><tr>2</tr></xml>');
+            carbone.renderXML('<xml><tr>{d[i, r🚀cket.i\\\'d = 3000 ].o.id}</tr><tr>{d[i+1, r🚀cket.i\\\'d = 3000].o.id}</tr></xml>', data, function (err, result) {
+              helper.assert(err+'', 'null');
+              helper.assert(result, '<xml><tr>2</tr></xml>');
+              carbone.renderXML('<xml><tr>{d[i, qu\\\'ote.id = 4 ].o.id}</tr><tr>{d[i+1, qu\\\'ote.id = 4].o.id}</tr></xml>', data, function (err, result) {
+                helper.assert(err+'', 'null');
+                helper.assert(result, '<xml><tr>2</tr></xml>');
+                carbone.renderXML('<xml><tr>{d[i, 报道.id = 5 ].o.id}</tr><tr>{d[i+1, 报道.id = 5].o.id}</tr></xml>', data, function (err, result) {
+                  helper.assert(err+'', 'null');
+                  helper.assert(result, '<xml><tr>2</tr></xml>');
+                  carbone.renderXML('<xml><tr>{d[i, qu"ote.i"d = 600 ].qu"ote.i"d}</tr><tr>{d[i+1, qu"ote.i"d = 600].qu"ote.i"d}</tr></xml>', data, function (err, result) {
+                    helper.assert(err+'', 'null');
+                    helper.assert(result, '<xml><tr>600</tr></xml>');
+                    done();
+                  });
+                });
+              });
+            });
+          });
+        });
+      });
+      it('should accept non-alphanumeric characters in conditions values', function (done) {
+        var data = [
+          { o : { id : 'i💎d'   }, val : 'i💎d'  , res : 1 },
+          { o : { id : 'i\\\'d' }, val : 'i\\\'d', res : 2 },
+          { o : { id : '报道'    }, val : '报道'   , res : 3 },
+          { o : { id : 'tes\\"' }, val : 'tes\\"', res : 4 },
+          { o : { id : 'at"'    }, val : 'at"'   , res : 5 }
+        ];
+        carbone.renderXML('<xml><tr>{d[i, o.id = i💎d, val = i💎d ].res}</tr><tr>{d[i+1, o.id = i💎d, val = i💎d].res}</tr></xml>', data, function (err, result) {
+          helper.assert(err+'', 'null');
+          helper.assert(result, '<xml><tr>1</tr></xml>');
+          carbone.renderXML('<xml><tr>{d[i, o.id = i\\\'d, val = i\\\'d ].res}</tr><tr>{d[i+1, o.id = i\\\'d, val = i\\\'d ].res}</tr></xml>', data, function (err, result) {
+            helper.assert(err+'', 'null');
+            helper.assert(result, '<xml><tr>2</tr></xml>');
+            carbone.renderXML('<xml><tr>{d[i, o.id = 报道, val = 报道 ].res}</tr><tr>{d[i+1, o.id = 报道, val = 报道 ].res}</tr></xml>', data, function (err, result) {
+              helper.assert(err+'', 'null');
+              helper.assert(result, '<xml><tr>3</tr></xml>');
+              carbone.renderXML('<xml><tr>{d[i, o.id = "tes\\"", val = "tes\\""].res}</tr><tr>{d[i+1, o.id = "tes\\"", val = "tes\\""].res}</tr></xml>', data, function (err, result) {
+                helper.assert(err+'', 'null');
+                helper.assert(result, '<xml><tr>4</tr></xml>');
+                carbone.renderXML('<xml><tr>{d[i, o.id = "at"",val=  "at""].res}</tr><tr>{d[i+1, o.id = "at"",val= "at""].res}</tr></xml>', data, function (err, result) {
+                  helper.assert(err+'', 'null');
+                  helper.assert(result, '<xml><tr>5</tr></xml>');
+                  done();
+                });
+              });
+            });
+          });
+        });
+      });
+      it('should work even with antislash and quotes', function (done) {
+        var data = {
+          "p\\\\'aram" : 3,
+        };
+        carbone.renderXML("<xml>{d.p\\\\'aram}</xml>", data, function (err, result) {
+          helper.assert(err+'', 'null');
+          helper.assert(result, '<xml>3</xml>');
+          done();
+        });
+      });
+      it('should work even if there are quotes in XML and attributes', function (done) {
+        var data = {
+          "p\\\\'aram" : 3,
+        };
+        carbone.renderXML("<xml>{d.p\\\\'aram}' </xml>", data, function (err, result) {
+          helper.assert(err+'', 'null');
+          helper.assert(result, '<xml>3\\\' </xml>');
+          done();
+        });
+      });
+      it.skip('should work even if there are quotes in XML', function (done) {
+        var data = {
+          param : 3,
+        };
+        carbone.renderXML("<a>';]<xml>{d.param}' </xml>", data, function (err, result) {
+          helper.assert(err+'', 'null');
+          helper.assert(result, "<a>\\';]<xml>3\\' </xml>");
+          done();
+        });
+      });
+      it.skip('should work even if there are quotes in XML', function (done) {
+        var data = {
+          param : 3,
+        };
+        carbone.renderXML("<a>\\';]<xml>{d.param}' </xml>", data, function (err, result) {
+          helper.assert(err+'', 'null');
+          helper.assert(result, "<a>\\\\';]<xml>3\\' </xml>");
+          done();
+        });
+      });
+      it('should not crash if someone tries to inject JS code in variable', function (done) {
+        var _xml = "{#myVar= '];console%2log(sd)'//  }<xml> <t_row> {$myVar} </t_row> </xml>";
+        var _data = [
+          {brand : 'Lumeneo'     , id : 1},
+          {brand : 'Tesla motors', id : 2},
+          {brand : 'Toyota'      , id : 3}
+        ];
+        carbone.renderXML(_xml, _data, function (err, _xmlBuilt) {
+          helper.assert(err+'', 'null');
+          helper.assert(_xmlBuilt, '<xml> <t_row>  </t_row> </xml>');
+          done();
+        });
+      });
+      it('should not crash if weird quotes are injected in formatter parameters', function (done) {
+        var data = {};
+        carbone.renderXML('<xml>{d:ifEmpty(\'\\\\\'yeah\')}</xml>', data, {complement : {}}, function (err, result) {
+          helper.assert(err+'', 'null');
+          helper.assert(result, '<xml>\\\\\'yeah</xml>');
+          done();
+        });
+      });
+      it('should not crash if the iterator contains string and is negative', function (done) {
+        var _xml = '<xml> <t_row> {d[i=-1a].brand} </t_row><t_row> {d[i=-2a].brand} </t_row></xml>';
+        var _data = [
+          {brand : 'Lumeneo'     , id : 1},
+          {brand : 'Tesla motors', id : 2},
+          {brand : 'Toyota'      , id : 3}
+        ];
+        carbone.renderXML(_xml, _data, function (err, _xmlBuilt) {
+          helper.assert(err+'', 'null');
+          helper.assert(_xmlBuilt, '<xml> <t_row> Toyota </t_row><t_row> Tesla motors </t_row></xml>');
+          done();
+        });
+      });
+      it('should not crash if the iterator contains string', function (done) {
+        var _xml = '<xml> <t_row> {d[i=1a].brand} </t_row><t_row> {d[i=2a].brand} </t_row></xml>';
+        var _data = [
+          {brand : 'Lumeneo'     , id : 1},
+          {brand : 'Tesla motors', id : 2},
+          {brand : 'Toyota'      , id : 3}
+        ];
+        carbone.renderXML(_xml, _data, function (err, _xmlBuilt) {
+          helper.assert(err+'', 'null');
+          helper.assert(_xmlBuilt, '<xml> <t_row> Tesla motors </t_row><t_row> Toyota </t_row></xml>');
+          done();
+        });
+      });
+    });
     describe('Conditional block and conditions formatters showBegin/showEnd', function () {
       it('should accept to use other formatters with conditional blocks', function (done) {
         var _xml = '<xml> {d.val:ifEQ(3):hideBegin} <a></a> {d.val:hideEnd} {d.val:ifEQ(2):hideBegin} <b></b> {d.val:hideEnd} </xml>';
@@ -1304,201 +1500,6 @@
         carbone.renderXML(_xml, _data, function (err, _xmlBuilt) {
           assert.equal(err+'', 'null');
           assert.equal(_xmlBuilt, '<a>  <b></b></a><j><k></k></j>');
-=======
-
-    describe('security test', function () {
-      it('cannot inject JS using XML', function (done) {
-        var data = {
-          param : 3,
-        };
-        carbone.renderXML("<xml>{d.param}\\'sdsdsd.ss;'{d.param} </xml>", data, function (err, result) {
-          helper.assert(err+'', 'null');
-          helper.assert(result, "<xml>3\\\\'sdsdsd.ss;3\\' </xml>");
-          done();
-        });
-      });
-      it('should accept non-alphanumeric characters in variable names', function (done) {
-        var data = {
-          o           : { id : 2 },
-          'r🚀cket'   : { id : 3 },
-          'qu\\\'ote' : { id : 4 },
-          报道          : { id : 5 }
-        };
-        carbone.renderXML('<xml>{d.o.id} ha {d.r🚀cket.id} he {d.qu\\\'ote.id} ch {d.报道.id}</xml>', data, function (err, result) {
-          helper.assert(err+'', 'null');
-          helper.assert(result, '<xml>2 ha 3 he 4 ch 5</xml>');
-          done();
-        });
-      });
-      it('should accept non-alphanumeric characters in arrays', function (done) {
-        var data = [{
-          o           : { id : 2 },
-          'r🚀cket'   : { id : 3 },
-          'qu\\\'ote' : { id : 4 },
-          报道          : { id : 5 }
-        }];
-        carbone.renderXML('<xml><tr>{d[i].o.id} ha {d[i].r🚀cket.id} he {d[i].qu\\\'ote.id} ch {d[i].报道.id}</tr><tr>{d[i+1].o.id}</tr></xml>', data, function (err, result) {
-          helper.assert(err+'', 'null');
-          helper.assert(result, '<xml><tr>2 ha 3 he 4 ch 5</tr></xml>');
-          done();
-        });
-      });
-      it('should accept non-alphanumeric characters in arrays conditions', function (done) {
-        var data = [{
-          o           : { id : 2, 'i💎d' : 200, 'i\\\'d' : 2000 },
-          'r🚀cket'   : { id : 3, 'i💎d' : 300, 'i\\\'d' : 3000 },
-          'qu\\\'ote' : { id : 4, 'i💎d' : 400, 'i\\\'d' : 4000 },
-          报道          : { id : 5, 'i💎d' : 500, 'i\\\'d' : 5000 },
-          'qu"ote'    : { id : 6, 'i💎d' : 600, 'i"d' : 600 }
-        },
-        {
-          o           : { id : 12, 'i💎d' : 1200, 'i\\\'d' : 1200 },
-          'r🚀cket'   : { id : 13, 'i💎d' : 1300, 'i\\\'d' : 1300 },
-          'qu\\\'ote' : { id : 14, 'i💎d' : 1400, 'i\\\'d' : 1400 },
-          报道          : { id : 15, 'i💎d' : 1500, 'i\\\'d' : 1500 },
-          'qu"ote'    : { id : 16, 'i💎d' : 1600, 'i"d' : 1600 }
-        }];
-        carbone.renderXML('<xml><tr>{d[i, r🚀cket.id = 3 ].o.id}</tr><tr>{d[i+1, r🚀cket.id = 3].o.id}</tr></xml>', data, function (err, result) {
-          helper.assert(err+'', 'null');
-          helper.assert(result, '<xml><tr>2</tr></xml>');
-          carbone.renderXML('<xml><tr>{d[i, r🚀cket.i💎d = 300 ].o.id}</tr><tr>{d[i+1, r🚀cket.i💎d = 300].o.id}</tr></xml>', data, function (err, result) {
-            helper.assert(err+'', 'null');
-            helper.assert(result, '<xml><tr>2</tr></xml>');
-            carbone.renderXML('<xml><tr>{d[i, r🚀cket.i\\\'d = 3000 ].o.id}</tr><tr>{d[i+1, r🚀cket.i\\\'d = 3000].o.id}</tr></xml>', data, function (err, result) {
-              helper.assert(err+'', 'null');
-              helper.assert(result, '<xml><tr>2</tr></xml>');
-              carbone.renderXML('<xml><tr>{d[i, qu\\\'ote.id = 4 ].o.id}</tr><tr>{d[i+1, qu\\\'ote.id = 4].o.id}</tr></xml>', data, function (err, result) {
-                helper.assert(err+'', 'null');
-                helper.assert(result, '<xml><tr>2</tr></xml>');
-                carbone.renderXML('<xml><tr>{d[i, 报道.id = 5 ].o.id}</tr><tr>{d[i+1, 报道.id = 5].o.id}</tr></xml>', data, function (err, result) {
-                  helper.assert(err+'', 'null');
-                  helper.assert(result, '<xml><tr>2</tr></xml>');
-                  carbone.renderXML('<xml><tr>{d[i, qu"ote.i"d = 600 ].qu"ote.i"d}</tr><tr>{d[i+1, qu"ote.i"d = 600].qu"ote.i"d}</tr></xml>', data, function (err, result) {
-                    helper.assert(err+'', 'null');
-                    helper.assert(result, '<xml><tr>600</tr></xml>');
-                    done();
-                  });
-                });
-              });
-            });
-          });
-        });
-      });
-      it('should accept non-alphanumeric characters in conditions values', function (done) {
-        var data = [
-          { o : { id : 'i💎d'   }, val : 'i💎d'  , res : 1 },
-          { o : { id : 'i\\\'d' }, val : 'i\\\'d', res : 2 },
-          { o : { id : '报道'    }, val : '报道'   , res : 3 },
-          { o : { id : 'tes\\"' }, val : 'tes\\"', res : 4 },
-          { o : { id : 'at"'    }, val : 'at"'   , res : 5 }
-        ];
-        carbone.renderXML('<xml><tr>{d[i, o.id = i💎d, val = i💎d ].res}</tr><tr>{d[i+1, o.id = i💎d, val = i💎d].res}</tr></xml>', data, function (err, result) {
-          helper.assert(err+'', 'null');
-          helper.assert(result, '<xml><tr>1</tr></xml>');
-          carbone.renderXML('<xml><tr>{d[i, o.id = i\\\'d, val = i\\\'d ].res}</tr><tr>{d[i+1, o.id = i\\\'d, val = i\\\'d ].res}</tr></xml>', data, function (err, result) {
-            helper.assert(err+'', 'null');
-            helper.assert(result, '<xml><tr>2</tr></xml>');
-            carbone.renderXML('<xml><tr>{d[i, o.id = 报道, val = 报道 ].res}</tr><tr>{d[i+1, o.id = 报道, val = 报道 ].res}</tr></xml>', data, function (err, result) {
-              helper.assert(err+'', 'null');
-              helper.assert(result, '<xml><tr>3</tr></xml>');
-              carbone.renderXML('<xml><tr>{d[i, o.id = "tes\\"", val = "tes\\""].res}</tr><tr>{d[i+1, o.id = "tes\\"", val = "tes\\""].res}</tr></xml>', data, function (err, result) {
-                helper.assert(err+'', 'null');
-                helper.assert(result, '<xml><tr>4</tr></xml>');
-                carbone.renderXML('<xml><tr>{d[i, o.id = "at"", val =  "at""].res}</tr><tr>{d[i+1, o.id = "at"", val = "at""].res}</tr></xml>', data, function (err, result) {
-                  helper.assert(err+'', 'null');
-                  helper.assert(result, '<xml><tr>5</tr></xml>');
-                  done();
-                });
-              });
-            });
-          });
-        });
-      });
-      it('should work even with antislash and quotes', function (done) {
-        var data = {
-          "p\\\\'aram" : 3,
-        };
-        carbone.renderXML("<xml>{d.p\\\\'aram}</xml>", data, function (err, result) {
-          helper.assert(err+'', 'null');
-          helper.assert(result, '<xml>3</xml>');
-          done();
-        });
-      });
-      it('should work even if there are quotes in XML and attributes', function (done) {
-        var data = {
-          "p\\\\'aram" : 3,
-        };
-        carbone.renderXML("<xml>{d.p\\\\'aram}' </xml>", data, function (err, result) {
-          helper.assert(err+'', 'null');
-          helper.assert(result, '<xml>3\\\' </xml>');
-          done();
-        });
-      });
-      it.skip('should work even if there are quotes in XML', function (done) {
-        var data = {
-          param : 3,
-        };
-        carbone.renderXML("<a>';]<xml>{d.param}' </xml>", data, function (err, result) {
-          helper.assert(err+'', 'null');
-          helper.assert(result, "<a>\\';]<xml>3\\' </xml>");
-          done();
-        });
-      });
-      it.skip('should work even if there are quotes in XML', function (done) {
-        var data = {
-          param : 3,
-        };
-        carbone.renderXML("<a>\\';]<xml>{d.param}' </xml>", data, function (err, result) {
-          helper.assert(err+'', 'null');
-          helper.assert(result, "<a>\\\\';]<xml>3\\' </xml>");
-          done();
-        });
-      });
-      it('should not crash if someone tries to inject JS code in variable', function (done) {
-        var _xml = "{#myVar= '];console%2log(sd)'//  }<xml> <t_row> {$myVar} </t_row> </xml>";
-        var _data = [
-          {brand : 'Lumeneo'     , id : 1},
-          {brand : 'Tesla motors', id : 2},
-          {brand : 'Toyota'      , id : 3}
-        ];
-        carbone.renderXML(_xml, _data, function (err, _xmlBuilt) {
-          helper.assert(err+'', 'null');
-          helper.assert(_xmlBuilt, '<xml> <t_row>  </t_row> </xml>');
-          done();
-        });
-      });
-      it('should not crash if weird quotes are injected in formatter parameters', function (done) {
-        var data = {};
-        carbone.renderXML('<xml>{d:ifEmpty(\'\\\\\'yeah\')}</xml>', data, {complement : {}}, function (err, result) {
-          helper.assert(err+'', 'null');
-          helper.assert(result, '<xml>\\\\\'yeah</xml>');
-          done();
-        });
-      });
-      it('should not crash if the iterator contains string and is negative', function (done) {
-        var _xml = '<xml> <t_row> {d[i=-1a].brand} </t_row><t_row> {d[i=-2a].brand} </t_row></xml>';
-        var _data = [
-          {brand : 'Lumeneo'     , id : 1},
-          {brand : 'Tesla motors', id : 2},
-          {brand : 'Toyota'      , id : 3}
-        ];
-        carbone.renderXML(_xml, _data, function (err, _xmlBuilt) {
-          helper.assert(err+'', 'null');
-          helper.assert(_xmlBuilt, '<xml> <t_row> Toyota </t_row><t_row> Tesla motors </t_row></xml>');
-          done();
-        });
-      });
-      it('should not crash if the iterator contains string', function (done) {
-        var _xml = '<xml> <t_row> {d[i=1a].brand} </t_row><t_row> {d[i=2a].brand} </t_row></xml>';
-        var _data = [
-          {brand : 'Lumeneo'     , id : 1},
-          {brand : 'Tesla motors', id : 2},
-          {brand : 'Toyota'      , id : 3}
-        ];
-        carbone.renderXML(_xml, _data, function (err, _xmlBuilt) {
-          helper.assert(err+'', 'null');
-          helper.assert(_xmlBuilt, '<xml> <t_row> Tesla motors </t_row><t_row> Toyota </t_row></xml>');
->>>>>>> b7a2c014
           done();
         });
       });
