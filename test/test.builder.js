var assert = require('assert');
var carbone = require('../lib/index');
var builder = require('../lib/builder');
var helper = require('../lib/helper');

describe('builder', function () {

  describe('getFormatterString' , function () {
    var _testedFormatters = {
      int        : function () {},
      toFixed    : function () {},
      format     : function () {},
      formatter  : function () {},
      formatter1 : function () {},
      formatter2 : function () {},
      print      : function () {},
      convCRLF   : function () {}
    };
    let _safeAccessor = null;
    let _getSafeValue = null;
    beforeEach(function () {
      _safeAccessor = builder.generateSafeJSValueAccessor('dictionary');
      _getSafeValue = _safeAccessor.get;
    });
    it('should return an empty string if there is no formatter', function () {
      var _actual = builder.getFormatterString(_getSafeValue, '_str', 'context', []);
      helper.assert(_actual, '');
    });
    it('should return a simple call of a function for a formatter without arguments', function () {
      var _actual = builder.getFormatterString(_getSafeValue, '_str', 'context', [ 'int' ], _testedFormatters);
      helper.assert(_actual, '_str = formatters.int.call(context, _str);\n');
      helper.assert(_safeAccessor.getDictionary(), []);
    });
    it('should return a simple call of a function for a formatter without arguments but called with parenthesis', function () {
      var _actual = builder.getFormatterString(_getSafeValue, '_otherString', '_meta', [ 'int()' ], _testedFormatters);
      helper.assert(_actual, '_otherString = formatters.int.call(_meta, _otherString);\n');
      helper.assert(_safeAccessor.getDictionary(), []);
    });
    it('should return a call of a function for a formatter with one argument', function () {
      var _actual = builder.getFormatterString(_getSafeValue, '_str', '_options', [ 'toFixed(2)' ], _testedFormatters);
      helper.assert(_actual,  '_str = formatters.toFixed.call(_options, _str, dictionary[0]);\n');
      helper.assert(_safeAccessor.getDictionary(), ['2']);
    });
    it('should return a call of a function for a formatter with one argument which is a string', function () {
      builder.getFormatterString(_getSafeValue, '_str', '_options', [ 'format(YYYYMMDD)' ], _testedFormatters);
      helper.assert(_safeAccessor.getDictionary(), ['YYYYMMDD']);
    });
    it('should keep whitespaces if it is a string', function () {
      builder.getFormatterString(_getSafeValue, '_str', '_options', [ "format('YYYY MM DD')" ], _testedFormatters);
      helper.assert(_safeAccessor.getDictionary(), ['YYYY MM DD']);
    });
    it('should keep anti-slash quotes', function () {
<<<<<<< HEAD
      var _actual = builder.getFormatterString('_str', '_options', [ "format('YYYY ' MM DD')" ], _testedFormatters);
      helper.assert(_actual, "_str = formatters.format.call(_options, _str, 'YYYY ' MM DD');\n");
    });
    it('should keep parenthesis in the string', function () {
      var _actual = builder.getFormatterString('_str', '_options', [ "format('(YYYY) ' (MM) DD')" ], _testedFormatters);
      helper.assert(_actual, "_str = formatters.format.call(_options, _str, '(YYYY) ' (MM) DD');\n");
=======
      builder.getFormatterString(_getSafeValue, '_str', '_options', [ "format('YYYY \' MM DD')" ], _testedFormatters);
      helper.assert(_safeAccessor.getDictionary(), ['YYYY \' MM DD']);
    });
    it('should keep parenthesis in the string', function () {
      builder.getFormatterString(_getSafeValue, '_str', '_options', [ "format('(YYYY) \' (MM) DD')" ], _testedFormatters);
      helper.assert(_safeAccessor.getDictionary(), ['(YYYY) \' (MM) DD']);
>>>>>>> b7a2c014
    });
    it('should return a call of a function for a formatter with two arguments', function () {
      builder.getFormatterString(_getSafeValue, '_str', '_options', [ 'formatter(2, 3)' ], _testedFormatters);
      helper.assert(_safeAccessor.getDictionary(), ['2', '3']);
    });
    it('should remove extra whitespaces between arguments', function () {
      builder.getFormatterString(_getSafeValue, '_str', '_options', [ 'formatter(   2   ,   3   )' ], _testedFormatters);
      helper.assert(_safeAccessor.getDictionary(), ['2', '3']);
    });
    it('should return two calls of functions for two chained formatters', function () {
      var _actual = builder.getFormatterString(_getSafeValue, '_str', '_options', [ 'int', 'toFixed(2)' ], _testedFormatters);
      // helper.assert(_actual, '_str = formatters.toFixed.call(_options, formatters.int(d.number), \'2\');');
      helper.assert(_actual, '_str = formatters.int.call(_options, _str);\n'
                           +'if(_options.stopPropagation === false){\n'
                           +  '_str = formatters.toFixed.call(_options, _str, dictionary[0]);\n'
                           +'}');
      helper.assert(_safeAccessor.getDictionary(), ['2']);
    });
    it('should return two calls of functions for two chained formatters each with arguments', function () {
      builder.getFormatterString(_getSafeValue, '_str', '_options', [ 'formatter1(4, 5)', 'formatter2(2, 3)' ], _testedFormatters);
      helper.assert(_safeAccessor.getDictionary(), ['4', '5', '2', '3']);
    });
    it('should return three calls of functions for three chained formatters each with arguments', function () {
      var _actual = builder.getFormatterString(_getSafeValue, '_str', '_options', [ 'formatter1(4, 5)', 'formatter2(2, 3)', 'print(\'ok\')' ], _testedFormatters);
      assert.equal(_actual, '_str = formatters.formatter1.call(_options, _str, dictionary[0], dictionary[1]);\n'
                           +'if(_options.stopPropagation === false){\n'
                           +  '_str = formatters.formatter2.call(_options, _str, dictionary[2], dictionary[3]);\n'
                           +  'if(_options.stopPropagation === false){\n'
                           +    '_str = formatters.print.call(_options, _str, dictionary[4]);\n'
                           +  '}'
                           +'}');
      helper.assert(_safeAccessor.getDictionary(), ['4', '5', '2', '3', 'ok']);
    });
    it('should return formatter code according to the filter "canInjectXML"', function () {
      _testedFormatters.convCRLF.canInjectXML = true;
      var _actual = builder.getFormatterString(_getSafeValue, '_str', '_options', [ 'convCRLF()', 'formatter1(4)' ], _testedFormatters);
      helper.assert(_actual, '_str = formatters.formatter1.call(_options, _str, dictionary[0]);\n');

      _actual = builder.getFormatterString(_getSafeValue, '_str', '_options', [ 'convCRLF()', 'formatter1(4)' ], _testedFormatters, true);
      helper.assert(_actual, '_str = formatters.convCRLF.call(_options, _str);\n');
    });
  });

  describe('generateSafeJSValueAccessor', function () {
    it('should update an array, generate JS code to access this value, return its position in the dictionary, and return the dictionary', function () {
      var _safeValue = builder.generateSafeJSValueAccessor('dictionary');
      helper.assert(_safeValue.get('<xml>'  ), 'dictionary[0]');
      helper.assert(_safeValue.getIndex('<xml>'  ), 0);
      // should work even if getIndex is called first
      helper.assert(_safeValue.getIndex('<b></b>'), 1);
      helper.assert(_safeValue.get('<b></b>'), 'dictionary[1]');
      helper.assert(_safeValue.getIndex('<a>'    ), 2);
      helper.assert(_safeValue.getIndex(';\\\''  ), 3);
      // should return the same index if the string was already registred
      helper.assert(_safeValue.getIndex('<b></b>'), 1);
      helper.assert(_safeValue.get('<b></b>'), 'dictionary[1]');
      helper.assert(_safeValue.getDictionary(), ['<xml>', '<b></b>', '<a>', ';\\\'']);
      // should reset the dictionary
      var _safeValue2 = builder.generateSafeJSValueAccessor('dictionary');
      helper.assert(_safeValue2.getDictionary(), []);
    });
    it('should return separate values (one for each instance) even if arrays are the same', function () {
      var _safeValue = builder.generateSafeJSValueAccessor('dictionary');
      var _array1 = [1, 2];
      var _array2 = [1, 2];
      helper.assert(_safeValue.get(_array1), 'dictionary[0]');
      helper.assert(_safeValue.get(_array2), 'dictionary[1]');
      helper.assert(_safeValue.get(_array1), 'dictionary[0]');
    });
  });

  describe('generateSafeJSVariable', function () {
    it('should generate safe JS variable', function () {
      var _safeVar = builder.generateSafeJSVariable();
      helper.assert(_safeVar('<xml>'  ), '_gV0');
      helper.assert(_safeVar('<b></b>'), '_gV1');
      helper.assert(_safeVar('<a>'    ), '_gV2');
      helper.assert(_safeVar('<a>'    ), '_gV2');
      helper.assert(_safeVar('<xml>'  ), '_gV0');
    });
  });

  describe('getFilterString', function () {
    let _safeAccessor = null;
    let _getSafeValue = null;
    let _getSafeVar = null;
    beforeEach(function () {
      _safeAccessor = builder.generateSafeJSValueAccessor('dictionary');
      _getSafeVar   = builder.generateSafeJSVariable();
      _getSafeValue = _safeAccessor.get;
    });
    it('should return an empty string if code is empty, attr is empty, the conditions array is not defined', function () {
      var _actual = builder.getFilterString(_getSafeVar, _getSafeValue, [{left : {parent : 'myObj',attr : 'sort'}, operator : '>', right : '10'}]);
      assert.equal(_actual, '');
      _actual = builder.getFilterString(_getSafeVar, _getSafeValue, []);
      assert.equal(_actual, '');
      _actual = builder.getFilterString(_getSafeVar, _getSafeValue);
      assert.equal(_actual, '');
      _actual = builder.getFilterString(_getSafeVar, _getSafeValue, 'd', 'code');
      assert.equal(_actual, '');
    });
    it('should return a string which contain an "if-condition"', function () {
      var _conditions = [
        {left : {parent : 'myObj',attr : 'sort'}, operator : '>', right : '10'}
      ];
      var _actual = builder.getFilterString(_getSafeVar, _getSafeValue, _conditions, 'code');
      assert.equal(_actual, 'if((_gV0 && _gV0[dictionary[0]]>dictionary[1])){\n code;\n }');
      helper.assert(_safeAccessor.getDictionary(), ['sort', '10']);
    });
    it('should accept multiple conditions', function () {
      var _conditions = [
        {left : {parent : 'myObj',attr : 'sort'}, operator : '>', right : '10'},
        {left : {parent : 'myObj',attr : 'id'}, operator : '<', right : '15'}
      ];
      var _actual = builder.getFilterString(_getSafeVar, _getSafeValue, _conditions, 'code');
      assert.equal(_actual, 'if((_gV0 && _gV0[dictionary[0]]>dictionary[1] && _gV0[dictionary[2]]<dictionary[3])){\n code;\n }');
      helper.assert(_safeAccessor.getDictionary(), ['sort', '10', 'id', '15']);
    });
    it('should accept than the left part of the condition is in an object', function () {
      var _conditions = [
        {left : {parent : 'myObj',attr : 'menu.sort'}, operator : '>', right : '10'},
      ];
      var _actual = builder.getFilterString(_getSafeVar, _getSafeValue, _conditions, 'code');
      assert.equal(_actual, 'var _gV0=_gV1[dictionary[0]];\nif((_gV0 && _gV0[dictionary[1]]>dictionary[2])){\n code;\n }');
      helper.assert(_safeAccessor.getDictionary(), ['menu', 'sort', '10']);
    });
    it('should add a prefix on the declared variable', function () {
      var _conditions = [
        {left : {parent : 'myObj',attr : 'menu.sort'}, operator : '>', right : '10'},
      ];
      var _actual = builder.getFilterString(_getSafeVar, _getSafeValue, _conditions, 'code', 'prefix');
      assert.equal(_actual, 'var _gV0=_gV1[dictionary[0]];\nif((_gV0 && _gV0[dictionary[1]]>dictionary[2])){\n code;\n }');
    });
    it('should handle the reserved index iterator "i"', function () {
      var _conditions = [
        {left : {parent : 'myObj',attr : 'i'}, operator : '>', right : '10'},
      ];
      var _actual = builder.getFilterString(_getSafeVar, _getSafeValue, _conditions, 'code', 'prefix');
      assert.equal(_actual, 'if((_gV0_i >10)){\n code;\n }');
    });
    it('should handle the reserved index iterator "i" and negative values', function () {
      var _conditions = [
        {left : {parent : 'myObj',attr : 'i'}, operator : '=', right : '-10'},
      ];
      var _actual = builder.getFilterString(_getSafeVar, _getSafeValue, _conditions, 'code', 'prefix');
      assert.equal(_actual, 'if((_gV0_i =_gV0_array_length -10)){\n code;\n }');
    });
    it('should not inject JS if the index contains weird characters (negative index)', function () {
      var _conditions = [
        {left : {parent : 'myObj',attr : 'i'}, operator : '=', right : '-10;console.log'},
      ];
      var _actual = builder.getFilterString(_getSafeVar, _getSafeValue, _conditions, 'code', 'prefix');
      assert.equal(_actual, 'if((_gV0_i =_gV0_array_length -10)){\n code;\n }');
    });
    it('should not inject JS if the index contains weird characters (not int)', function () {
      var _conditions = [
        {left : {parent : 'myObj',attr : 'i'}, operator : '=', right : ';-10;console.log'},
      ];
      var _actual = builder.getFilterString(_getSafeVar, _getSafeValue, _conditions, 'code', 'prefix');
      assert.equal(_actual, 'if((_gV0_i =NaN)){\n code;\n }');
    });
    it('should not inject JS if the index contains weird characters (positive index)', function () {
      var _conditions = [
        {left : {parent : 'myObj',attr : 'i'}, operator : '=', right : '10;console.log'},
      ];
      var _actual = builder.getFilterString(_getSafeVar, _getSafeValue, _conditions, 'code', 'prefix');
      assert.equal(_actual, 'if((_gV0_i =10)){\n code;\n }');
    });
    it('should not declare the same variable twice if there are two conditions on the same variable', function () {
      var _conditions = [
        {left : {parent : 'myObj',attr : 'menu.sort'}, operator : '>', right : '10'},
        {left : {parent : 'myObj',attr : 'menu.sort'}, operator : '<', right : '20'},
      ];
      var _actual = builder.getFilterString(_getSafeVar, _getSafeValue, _conditions, 'code');
      assert.equal(_actual, 'var _gV0=_gV1[dictionary[0]];\nif((_gV0 && _gV0[dictionary[1]]>dictionary[2] && _gV0[dictionary[1]]<dictionary[3])){\n code;\n }');
      helper.assert(_safeAccessor.getDictionary(), ['menu', 'sort', '10', '20']);
    });
    it('should inverse the condition', function () {
      var _conditions = [
        {left : {parent : 'myObj',attr : 'menu.sort'}, operator : '>', right : '10'},
        {left : {parent : 'myObj',attr : 'menu.sort'}, operator : '<', right : '20'},
      ];
      var _actual = builder.getFilterString(_getSafeVar, _getSafeValue, _conditions, 'code', '', true);
      assert.equal(_actual, 'var _gV0=_gV1[dictionary[0]];\nif(!(_gV0 && _gV0[dictionary[1]]>dictionary[2] && _gV0[dictionary[1]]<dictionary[3])){\n code;\n }');
    });
    it('should accept multiple conditions nested in an object', function () {
      var _conditions = [
        {left : {parent : 'myObj',attr : 'menu.sort'}, operator : '>', right : '10'},
        {left : {parent : 'myObj',attr : 'car.sort'}, operator : '<', right : '20'},
      ];
      var _actual = builder.getFilterString(_getSafeVar, _getSafeValue, _conditions, 'code');
      assert.equal(_actual,
        'var _gV0=_gV1[dictionary[0]];\n'+
        'var _gV2=_gV1[dictionary[3]];\n'+
        'if((_gV0 && _gV0[dictionary[1]]>dictionary[2] && _gV2 && _gV2[dictionary[1]]<dictionary[4])){\n'+
        ' code;\n }'
      );
      helper.assert(_safeAccessor.getDictionary(), ['menu', 'sort', '10', 'car', '20']);
    });
  });

  describe('sortXmlParts', function () {
    it('should sort the array with a depth of 1 by default', function () {
      var _data     = [{pos : [40]}, {pos : [19]}, {pos : [2 ]}, {pos : [20]}];
      var _expected = [{pos : [2 ]}, {pos : [19]}, {pos : [20]}, {pos : [40]}];
      builder.sortXmlParts(_data);
      helper.assert(_data, _expected);
    });
    it('should sort the array even with strings', function () {
      var _data     = [{pos : ['zz']}, {pos : ['ab']}, {pos : ['a' ]}, {pos : ['ac']}];
      var _expected = [{pos : ['a' ]}, {pos : ['ab']}, {pos : ['ac']}, {pos : ['zz']}];
      builder.sortXmlParts(_data);
      helper.assert(_data, _expected);
    });
    it('should sort the array with a depth of 2', function () {
      var _data     = [{pos : [40, 4]}, {pos : [40, 3]}, {pos : [51, 100]}, {pos : [29, 8  ]}];
      var _expected = [{pos : [29, 8]}, {pos : [40, 3]}, {pos : [40, 4  ]}, {pos : [51, 100]}];
      builder.sortXmlParts(_data);
      helper.assert(_data, _expected);
    });
    it('should sort the array with a depth of 3', function () {
      var _data     = [{pos : [4, 4, 2]}, {pos : [4, 4, 1]}, {pos : [4, 3, 2]}, {pos : [1, 9, 1]}, {pos : [2, 5, 6]}, {pos : [1, 8, 9]}];
      var _expected = [{pos : [1, 8, 9]}, {pos : [1, 9, 1]}, {pos : [2, 5, 6]}, {pos : [4, 3, 2]}, {pos : [4, 4, 1]}, {pos : [4, 4, 2]}];
      builder.sortXmlParts(_data);
      helper.assert(_data, _expected);
    });
    it('should sort the array even if some arrays are incomplete, undefined values appears first', function () {
      var _data     = [{pos : [4, 4, 2]}, {pos : [4, 4, 1]}, {pos : [2, 4   ]}, {pos : [1, 9, 1]}, {pos : [2, 3   ]}, {pos : [1      ]}];
      var _expected = [{pos : [1      ]}, {pos : [1, 9, 1]}, {pos : [2, 3   ]}, {pos : [2, 4   ]}, {pos : [4, 4, 1]}, {pos : [4, 4, 2]}];
      builder.sortXmlParts(_data);
      helper.assert(_data, _expected);
    });
    it('should sort a complex array (sort depth of 3) of xml parts', function () {
      var _data     = [
        { pos : [ 6, 1, 14 ], str : 'Tesla motors' },
        { pos : [ 0        ], str : '<xml> '       },
        { pos : [ 6, 1, 6  ], str : '<tr>'         },
        { pos : [ 6, 1, 23 ], str : '</tr>'        },
        { pos : [ 6, 0, 14 ], str : 'Lumeneo'      },
        { pos : [ 6, 0, 6  ], str : '<tr>'         },
        { pos : [ 6, 0, 23 ], str : '</tr>'        },
        { pos : [ 6, 2, 14 ], str : 'Toyota'       },
        { pos : [ 6, 2, 6  ], str : '<tr>'         },
        { pos : [ 6, 2, 23 ], str : '</tr>'        },
        { pos : [ 24       ], str : '</xml>'       }
      ];
      var _expected     = [
        { pos : [ 0        ], str : '<xml> '       },
        { pos : [ 6, 0, 6  ], str : '<tr>'         },
        { pos : [ 6, 0, 14 ], str : 'Lumeneo'      },
        { pos : [ 6, 0, 23 ], str : '</tr>'        },
        { pos : [ 6, 1, 6  ], str : '<tr>'         },
        { pos : [ 6, 1, 14 ], str : 'Tesla motors' },
        { pos : [ 6, 1, 23 ], str : '</tr>'        },
        { pos : [ 6, 2, 6  ], str : '<tr>'         },
        { pos : [ 6, 2, 14 ], str : 'Toyota'       },
        { pos : [ 6, 2, 23 ], str : '</tr>'        },
        { pos : [ 24       ], str : '</xml>'       }
      ];
      builder.sortXmlParts(_data);
      helper.assert(_data, _expected);
    });
    it('should be fast to sort 1 Millons of rows', function () {
      var _nbRows = 1000000;
      var _data = [];
      for (var i = 0; i < _nbRows; i++) {
        _data.push({
          pos : [i % 100, i % 50, i % 1000, i % 60]
        });
      }
      var _start = process.hrtime();
      builder.sortXmlParts(_data, 10);
      var _diff = process.hrtime(_start);
      var _elapsed = ((_diff[0] * 1e9 + _diff[1]) / 1e6);
      console.log('\n sortXmlParts speed : ' + _elapsed + ' ms (usually around 800 ms)\n');
      helper.assert(_elapsed < 2000, true);
    });
    it('should sort by rowShow first if "pos" are the same', function () {
      var _data     = [{pos : [4], rowShow : false}, {pos : [4], rowShow : false}, {pos : [4], rowShow : true }, {pos : [1], rowShow : false}];
      var _expected = [{pos : [1], rowShow : false}, {pos : [4], rowShow : true }, {pos : [4], rowShow : false}, {pos : [4], rowShow : false}];
      builder.sortXmlParts(_data);
      helper.assert(_data, _expected);
    });
    /*
    complex example, should we tets it?
    [
      {"pos": [0],                                 "str": "<xml>" },
      {"pos": [5, "david",  0, 5],                 "str": "<t_row>"},
      {"pos": [5, "david",  0, 38],                "str": "</t_row>"},
      {"pos": [5, "david",  0, 12, "B", 0, 16 ],   "str": "B"},
      {"pos": [5, "david",  0, 12, "B", 0, 12 ],   "str": "<td>"},
      {"pos": [5, "david",  0, 12, "B", 0, 21 ],   "str": "</td>"},
      {"pos": [5, "david",  0, 12, "A", 1, 16 ],   "str": "A"},
      {"pos": [5, "david",  0, 12, "A", 1, 12 ],   "str": "<td>"},
      {"pos": [5, "david",  0, 12, "A", 1, 21 ],   "str": "</td>"},
      {"pos": [5, "bob",  1, 5 ],                  "str": "<t_row>"},
      {"pos": [5, "bob",  1, 38 ],                 "str": "</t_row>"},
      {"pos": [5, "bob",  1, 12, "D", 0, 16 ],     "str": "D"},
      {"pos": [5, "bob",  1, 12, "D", 0, 12 ],     "str": "<td>"},
      {"pos": [5, "bob",  1, 12, "D", 0, 21 ],     "str": "</td>"},
      {"pos": [5, "bob",  1, 12, "C", 1, 16 ],     "str": "C"},
      {"pos": [5, "bob",  1, 12, "C", 1, 12 ],     "str": "<td>"},
      {"pos": [5, "bob",  1, 12, "C", 1, 21 ],     "str": "</td>"},
      {"pos": [5, "bob",  1, 12, "E", 2, 16],      "str": "E"},
      {"pos": [5, "bob",  1, 12, "E", 2, 12],      "str": "<td>"},
      {"pos": [5, "bob",  1, 12, "E", 2, 21 ],     "str": "</td>"},
      {"pos": [39],                                "str": "</xml>"}
    ]
    [
      {"pos": [0],                                 "str": "<xml>" },
      {"pos": [5, "david",  0, 5],                 "str": "<t_row>"},
      {"pos": [5, "david",  0, 12, "A", 1, 12 ],   "str": "<td>"},
      {"pos": [5, "david",  0, 12, "A", 1, 16 ],   "str": "A"},
      {"pos": [5, "david",  0, 12, "A", 1, 21 ],   "str": "</td>"},
      {"pos": [5, "david",  0, 12, "B", 0, 12 ],   "str": "<td>"},
      {"pos": [5, "david",  0, 12, "B", 0, 16 ],   "str": "B"},
      {"pos": [5, "david",  0, 12, "B", 0, 21 ],   "str": "</td>"},
      {"pos": [5, "david",  0, 38],                "str": "</t_row>"},
      {"pos": [5, "bob",  1, 5 ],                  "str": "<t_row>"},
      {"pos": [5, "bob",  1, 12, "C", 1, 12 ],     "str": "<td>"},
      {"pos": [5, "bob",  1, 12, "C", 1, 16 ],     "str": "C"},
      {"pos": [5, "bob",  1, 12, "C", 1, 21 ],     "str": "</td>"},
      {"pos": [5, "bob",  1, 12, "D", 0, 12 ],     "str": "<td>"},
      {"pos": [5, "bob",  1, 12, "D", 0, 16 ],     "str": "D"},
      {"pos": [5, "bob",  1, 12, "D", 0, 21 ],     "str": "</td>"},
      {"pos": [5, "bob",  1, 12, "E", 2, 12 ],     "str": "<td>"},
      {"pos": [5, "bob",  1, 12, "E", 2, 16 ],     "str": "E"},
      {"pos": [5, "bob",  1, 12, "E", 2, 21 ],     "str": "</td>"},
      {"pos": [5, "bob",  1, 38 ],                 "str": "</t_row>"},
      {"pos": [39],                                "str": "</xml>"}
    ]*/
  });
  describe('forEachArrayExit call a function for each array we are leaving', function () {
    it('should never call the callback if _currentlyVisitedArrays is empty', function () {
      var _currentlyVisitedArrays = [];
      var _objDependencyDescriptor = {
        d    : {type : 'array', parent : ''},
        cars : {type : 'array', parent : 'd'}
      };
      var _nextAttrName = '';
      var _nbArrayExit = 0;
      builder.forEachArrayExit(_currentlyVisitedArrays, _objDependencyDescriptor, _nextAttrName, function () {
        _nbArrayExit++;
      });
      helper.assert(_nbArrayExit, 0);

      _nextAttrName = '';
      _nbArrayExit = 0;
      builder.forEachArrayExit(_currentlyVisitedArrays, {}, _nextAttrName, function () {
        _nbArrayExit++;
      });
      helper.assert(_nbArrayExit, 0);

      _nextAttrName = 'cars';
      _nbArrayExit = 0;
      builder.forEachArrayExit(_currentlyVisitedArrays, _objDependencyDescriptor, _nextAttrName, function () {
        _nbArrayExit++;
      });
      helper.assert(_nbArrayExit, 0);
    });
    it('should call the callback once if we are leaving the array "cars".\
      It should return the name of the array we are leaving.\
      It should remove the array name in _currentlyVisitedArrays', function () {
      var _currentlyVisitedArrays = ['d', 'cars'];
      var _objDependencyDescriptor = {
        d    : {type : 'array', parent : '' , depth : 1},
        cars : {type : 'array', parent : 'd', depth : 2},
        test : {type : 'array', parent : 'd', depth : 2}
      };
      var _nextAttrName = 'test';
      var _nbArrayExit = 0;
      builder.forEachArrayExit(_currentlyVisitedArrays, _objDependencyDescriptor, _nextAttrName, function (arrayLeft) {
        helper.assert(arrayLeft, 'cars');
        _nbArrayExit++;
      });
      helper.assert(_nbArrayExit, 1);
      helper.assert(_currentlyVisitedArrays, ['d']);
    });
    it('should call the callback for each array we are leaving', function () {
      var _currentlyVisitedArrays = ['d', 'cars', 'wheels'];
      var _objDependencyDescriptor = {
        d      : {type : 'array', parent : ''     , depth : 1},
        cars   : {type : 'array', parent : 'd'    , depth : 2},
        wheels : {type : 'array', parent : 'cars' , depth : 3},
        site   : {type : 'object', parent : 'd' }
      };
      var _nextAttrName = 'site';
      var _nbArrayExit = 0;
      builder.forEachArrayExit(_currentlyVisitedArrays, _objDependencyDescriptor, _nextAttrName, function (arrayLeft) {
        var _leftArrays = ['wheels', 'cars'];
        helper.assert(arrayLeft, _leftArrays[_nbArrayExit]);
        _nbArrayExit++;
      });
      helper.assert(_nbArrayExit, 2);
      helper.assert(_currentlyVisitedArrays, ['d']);
    });
    it('2. should call the callback for each array we are leaving', function () {
      var _currentlyVisitedArrays = ['d', 'cars', 'wheels'];
      var _objDependencyDescriptor = {
        d      : {type : 'array', parent : ''      , depth : 1},
        cars   : {type : 'array', parent : 'd'     , depth : 2},
        wheels : {type : 'array', parent : 'cars'  , depth : 3},
        site   : {type : 'object', parent : 'cars' }
      };
      var _nextAttrName = 'site';
      var _nbArrayExit = 0;
      builder.forEachArrayExit(_currentlyVisitedArrays, _objDependencyDescriptor, _nextAttrName, function (arrayLeft) {
        var _leftArrays = ['wheels'];
        helper.assert(arrayLeft, _leftArrays[_nbArrayExit]);
        _nbArrayExit++;
      });
      helper.assert(_nbArrayExit, 1);
      helper.assert(_currentlyVisitedArrays, ['d', 'cars']);
    });
    it('should works even if the arrays are nested in objects', function () {
      var _currentlyVisitedArrays = ['d', 'cars', 'wheels'];
      var _objDependencyDescriptor = {
        d       : {type : 'array' , parent : ''       , depth : 1},
        obj     : {type : 'object', parent : 'd'                 },
        cars    : {type : 'array' , parent : 'obj'    , depth : 2},
        spec    : {type : 'object', parent : 'cars'              },
        wheels  : {type : 'array' , parent : 'spec'   , depth : 3},
        site    : {type : 'object', parent : 'wheels'            },
        players : {type : 'array', parent : 'obj'     , depth : 2}
      };
      var _nextAttrName = 'site';
      var _nbArrayExit = 0;
      builder.forEachArrayExit(_currentlyVisitedArrays, _objDependencyDescriptor, _nextAttrName, function () {
        _nbArrayExit++;
      });
      helper.assert(_nbArrayExit, 0);
      helper.assert(_currentlyVisitedArrays, ['d', 'cars', 'wheels']);

      _nextAttrName = 'players';
      _nbArrayExit = 0;
      builder.forEachArrayExit(_currentlyVisitedArrays, _objDependencyDescriptor, _nextAttrName, function (arrayLeft) {
        var _leftArrays = ['wheels', 'cars'];
        helper.assert(arrayLeft, _leftArrays[_nbArrayExit]);
        _nbArrayExit++;
      });
      helper.assert(_nbArrayExit, 2);
      helper.assert(_currentlyVisitedArrays, ['d']);
    });
    it('should not leave the array "wheels" if the array "tyres" is nested in "wheels" in XML (depth >)', function () {
      var _currentlyVisitedArrays = ['d', 'cars', 'wheels'];
      var _objDependencyDescriptor = {
        d      : {type : 'array' , parent : ''     , depth : 1 },
        cars   : {type : 'array' , parent : 'd'    , depth : 2 },
        wheels : {type : 'array' , parent : 'cars' , depth : 3 },
        tyres  : {type : 'array' , parent : 'cars' , depth : 4 },
        site   : {type : 'object', parent : 'cars'                                     }
      };
      var _nextAttrName = 'tyres';
      var _nbArrayExit = 0;
      // eslint-disable-next-line no-unused-vars
      builder.forEachArrayExit(_currentlyVisitedArrays, _objDependencyDescriptor, _nextAttrName, function (arrayLeft) {
        _nbArrayExit++;
      });
      helper.assert(_nbArrayExit, 0);
      helper.assert(_currentlyVisitedArrays, ['d', 'cars', 'wheels']);
    });
    it('should not leave the array "countries" if the array "movies" is nested in "countries" in XML (depth >)', function () {
      var _currentlyVisitedArrays = ['countries', 'cars'];
      var _objDependencyDescriptor = {
        d          : {type : 'object' , parent : ''                 },
        countries  : {type : 'array'  , parent : 'd'    , depth : 1 },
        movies     : {type : 'array'  , parent : 'd'    , depth : 2 },
        subObject  : {type : 'object' , parent : 'movies'           },
        cars       : {type : 'array'  , parent : 'd'    , depth : 2 },
        subObject2 : {type : 'object' , parent : 'cars'             }
      };
      var _nextAttrName = 'movies';
      var _nbArrayExit = 0;
      // eslint-disable-next-line no-unused-vars
      builder.forEachArrayExit(_currentlyVisitedArrays, _objDependencyDescriptor, _nextAttrName, function (arrayLeft) {
        _nbArrayExit++;
      });
      helper.assert(_nbArrayExit, 1);
      helper.assert(_currentlyVisitedArrays, ['countries']);
    });
    it('should not leave the array "cars" if the object "subObject3" come from cars', function () {
      var _currentlyVisitedArrays = ['countries', 'cars'];
      var _objDependencyDescriptor = {
        d          : {type : 'object' , parent : ''                 },
        countries  : {type : 'array'  , parent : 'd'    , depth : 1 },
        movies     : {type : 'array'  , parent : 'd'    , depth : 2 },
        subObject  : {type : 'object' , parent : 'movies'           },
        cars       : {type : 'array'  , parent : 'd'    , depth : 2 },
        subObject2 : {type : 'object' , parent : 'cars'             },
        subObject3 : {type : 'object' , parent : 'subObject2'       }
      };
      var _nextAttrName = 'subObject3';
      var _nbArrayExit = 0;
      // eslint-disable-next-line no-unused-vars
      builder.forEachArrayExit(_currentlyVisitedArrays, _objDependencyDescriptor, _nextAttrName, function (arrayLeft) {
        _nbArrayExit++;
      });
      helper.assert(_nbArrayExit, 0);
      helper.assert(_currentlyVisitedArrays, ['countries', 'cars']);
    });
    it('should leave the array "cars" if the object "subObject4" come from movies and movies is at the same depth in XML', function () {
      var _currentlyVisitedArrays = ['countries', 'cars'];
      var _objDependencyDescriptor = {
        d          : {type : 'object' , parent : ''                 },
        countries  : {type : 'array'  , parent : 'd'    , depth : 1 },
        movies     : {type : 'array'  , parent : 'd'    , depth : 2 },
        subObject  : {type : 'object' , parent : 'movies'           },
        subObject4 : {type : 'object' , parent : 'subObject'        },
        cars       : {type : 'array'  , parent : 'd'    , depth : 2 },
        subObject2 : {type : 'object' , parent : 'cars'             },
        subObject3 : {type : 'object' , parent : 'subObject2'       }
      };
      var _nextAttrName = 'subObject4';
      var _nbArrayExit = 0;
      // eslint-disable-next-line no-unused-vars
      builder.forEachArrayExit(_currentlyVisitedArrays, _objDependencyDescriptor, _nextAttrName, function (arrayLeft) {
        _nbArrayExit++;
      });
      helper.assert(_nbArrayExit, 1);
      helper.assert(_currentlyVisitedArrays, ['countries']);
    });
  });

  describe('assembleXmlParts', function () {
    it('should sort the array of xml parts according to the "pos" attribute and assemble all strings', function () {
      var _data     = [
        {pos : [40], str : '4'},
        {pos : [19], str : '2'},
        {pos : [2 ], str : '1'},
        {pos : [20], str : '3'}
      ];
      helper.assert(builder.assembleXmlParts(_data), '1234');
    });
    it('should sort a complex array (sort depth of 3) of xml parts and assemble all strings', function () {
      var _data     = [
        {pos : [4, 4, 2], str : '6'},
        {pos : [4, 4, 1], str : '5'},
        {pos : [2, 4   ], str : '4'},
        {pos : [1, 9, 1], str : '2'},
        {pos : [2, 3   ], str : '3'},
        {pos : [1      ], str : '1'}
      ];
      helper.assert(builder.assembleXmlParts(_data, 3), '123456');
    });
    it('should sort a complex array and assemble all strings. It should keep all the parts if rowShow,rowStart,rowEnd are undefined', function () {
      var _data     = [
        { pos : [ 0        ], str : '<xml>' },
        { pos : [ 6, 1, 14 ], str : 'Tesla motors' },
        { pos : [ 6, 1, 6  ], str : '<tr>' },
        { pos : [ 6, 1, 23 ], str : '</tr>' },
        { pos : [ 6, 0, 14 ], str : 'Lumeneo' },
        { pos : [ 6, 0, 6  ], str : '<tr>' },
        { pos : [ 6, 0, 23 ], str : '</tr>' },
        { pos : [ 6, 2, 14 ], str : 'Toyota' },
        { pos : [ 6, 2, 6  ], str : '<tr>' },
        { pos : [ 6, 2, 23 ], str : '</tr>' },
        { pos : [ 24       ], str : '</xml>' }
      ];
      helper.assert(builder.assembleXmlParts(_data, 5), '<xml><tr>Lumeneo</tr><tr>Tesla motors</tr><tr>Toyota</tr></xml>');
    });
    it('should accept to sort strings.', function () {
      var _data     = [
        { pos : [ 0           ], str : '<xml>' },
        { pos : [ 6, 'ab', 14 ], str : 'Tesla motors' },
        { pos : [ 6, 'ab', 6  ], str : '<tr>' },
        { pos : [ 6, 'ab', 23 ], str : '</tr>' },
        { pos : [ 6, 'aa', 14 ], str : 'Lumeneo' },
        { pos : [ 6, 'aa', 6  ], str : '<tr>' },
        { pos : [ 6, 'aa', 23 ], str : '</tr>' },
        { pos : [ 6, 'c' , 14 ], str : 'Toyota' },
        { pos : [ 6, 'c' , 6  ], str : '<tr>' },
        { pos : [ 6, 'c' , 23 ], str : '</tr>' },
        { pos : [ 24          ], str : '</xml>' }
      ];
      helper.assert(builder.assembleXmlParts(_data, 5), '<xml><tr>Lumeneo</tr><tr>Tesla motors</tr><tr>Toyota</tr></xml>');
    });
    it('should remove the entire row of an array if all attributes "rowShow" equals false', function () {
      var _data     = [
        { pos : [ 0        ], str : '<xml> '                   },
        { pos : [ 6, 0, 6  ], str : '<tr><p>'  , rowStart : true },
        { pos : [ 6, 0, 13 ], str : 'Thomas'   , rowShow : true  },
        { pos : [ 6, 0, 29 ], str : '</p></tr>', rowEnd : true   },
        { pos : [ 6, 1, 6  ] , str : '<tr><p>' , rowStart : true },
        { pos : [ 6, 1, 13 ], str : 'Trinity'  , rowShow : false },
        { pos : [ 6, 1, 29 ], str : '</p></tr>', rowEnd : true   },
        { pos : [ 30       ], str : ' </xml>'                  }
      ];
      helper.assert(builder.assembleXmlParts(_data, 3), '<xml> <tr><p>Thomas</p></tr> </xml>');
    });
    it('should remove all rows if rowShow is undefined', function () {
      var _data     = [
        { pos : [ 0        ], str : '<xml> '                   },
        { pos : [ 6, 0, 6  ], str : '<tr><p>'  , rowStart : true },
        { pos : [ 6, 0, 13 ], str : 'Thomas'                   },
        { pos : [ 6, 0, 29 ], str : '</p></tr>', rowEnd : true   },
        { pos : [ 6, 1, 6  ] , str : '<tr><p>' , rowStart : true },
        { pos : [ 6, 1, 13 ], str : 'Trinity'                  },
        { pos : [ 6, 1, 29 ], str : '</p></tr>', rowEnd : true   },
        { pos : [ 30       ], str : ' </xml>'                  }
      ];
      helper.assert(builder.assembleXmlParts(_data, 3), '<xml>  </xml>');
    });
    it('should remove (nested array) the entire row of an array if all attributes "rowShow" equals false', function () {
      var _data     = [
        { pos : [ 0               ], str : '<xml> '             },
        { pos : [ 6, 0, 6         ], str : '<tr><p>'            ,rowStart : true},
        { pos : [ 6, 0, 13        ], str : 'Thomas'             ,rowShow : false},
        { pos : [ 6, 0, 20        ], str : '</p><p>A. Anderson' ,rowShow : false},
        { pos : [ 6, 0, 20, 0, 20 ], str : '<tr>'               ,rowStart : true},
        { pos : [ 6, 0, 20, 0, 24 ], str : 'survive'            ,rowShow : false},
        { pos : [ 6, 0, 20, 0, 29 ], str : '</tr>'              ,rowEnd : true},
        { pos : [ 6, 0, 20, 1, 20 ], str : '<tr>'               ,rowStart : true},
        { pos : [ 6, 0, 20, 1, 24 ], str : 'walk on the walls'  ,rowShow : true}, // <-- at least one part to keep
        { pos : [ 6, 0, 20, 1, 29 ], str : '</tr>'              ,rowEnd : true},
        { pos : [ 6, 0, 38        ], str : '</p></tr>'          ,rowEnd : true},
        { pos : [ 6, 1, 6         ], str : '<tr><p>'            ,rowStart : true},
        { pos : [ 6, 1, 13        ], str : 'Trinity'            ,rowShow : false},
        { pos : [ 6, 1, 20        ], str : '</p><p>Unknown'     ,rowShow : false},
        { pos : [ 6, 1, 20, 0, 20 ], str : '<tr>'               ,rowStart : true},
        { pos : [ 6, 1, 20, 0, 24 ], str : 'hack'               ,rowShow : false},
        { pos : [ 6, 1, 20, 0, 29 ], str : '</tr>'              ,rowEnd : true},
        { pos : [ 6, 1, 38        ], str : '</p></tr>'          ,rowEnd : true},
        { pos : [ 39              ], str : ' </xml>'            }
      ];
      helper.assert(builder.assembleXmlParts(_data, 5), '<xml> <tr><p>Thomas</p><p>A. Anderson<tr>walk on the walls</tr></p></tr> </xml>');
    });
    it('should hide or show according to conditional block boolean', function () {
      var _data     = [
        { pos : [ 0 ]    , str : '<a> hey </a><b> <c></c> </b>'                                 },
        { pos : [ 27.8 ] , str : ''                                                             },
        { pos : [ 27.9 ] , str : '<d> textD <e>e</e> </d>'                          , hide : 0  },
        { pos : [ 50.8 ] , str : ''                                                 , hide : -1 },
        { pos : [ 50.9 ] , str : '<f>  <g></g><h></h><i></i></f><j/><k><l></l></k>'             },
        { pos : [ 98.8 ] , str : ''                                                             },
        { pos : [ 98.9 ] , str : '<m>  <n> textN </n></m>'                          , hide : 1  },
        { pos : [ 121.8] , str : ''                                                 , hide : -1 },
        { pos : [ 121.9] , str : ''                                                             },
        { pos : [ 122.9] , str : '<o>  <p></p><q></q><r></r></o>'                               }
      ];
      helper.assert(builder.assembleXmlParts(_data, 5), '<a> hey </a><b> <c></c> </b><d> textD <e>e</e> </d><f>  <g></g><h></h><i></i></f><j/><k><l></l></k><o>  <p></p><q></q><r></r></o>');
    });
    it('should hide all XML within a surrounding conditional block', function () {
      var _data     = [
        { pos : [ 0               ], str : '<xml> '                         },
        { pos : [ 6, 0, 6         ], str : '<tr><p>'            , hide : 1  },
        { pos : [ 6, 0, 13        ], str : 'Thomas'             ,           },
        { pos : [ 6, 0, 20        ], str : '</p><p>A. Anderson' ,           },
        { pos : [ 6, 0, 20, 0, 20 ], str : '<tr>'               ,           },
        { pos : [ 6, 0, 20, 0, 24 ], str : 'survive'            , hide : 0  },
        { pos : [ 6, 0, 20, 0, 29 ], str : '</tr>'              , hide : -1 },
        { pos : [ 6, 0, 20, 1, 20 ], str : '<tr>'               , hide : 1  },
        { pos : [ 6, 0, 20, 1, 24 ], str : 'walk on the walls'  ,           },
        { pos : [ 6, 0, 20, 1, 29 ], str : '</tr>'              , hide : -1 },
        { pos : [ 6, 0, 38        ], str : '</p></tr>'          ,           },
        { pos : [ 6, 1, 6         ], str : '<tr><p>'            ,           },
        { pos : [ 6, 1, 13        ], str : 'Trinity'            ,           },
        { pos : [ 6, 1, 20        ], str : '</p><p>Unknown'     ,           },
        { pos : [ 6, 1, 20, 0, 20 ], str : '<tr>'               ,           },
        { pos : [ 6, 1, 20, 0, 24 ], str : 'hack'               ,           },
        { pos : [ 6, 1, 20, 0, 29 ], str : '</tr>'              ,           },
        { pos : [ 6, 1, 38        ], str : '</p></tr>'          , hide : -1 },
        { pos : [ 39              ], str : ' </xml>'                        }
      ];
      helper.assert(builder.assembleXmlParts(_data, 5), '<xml> </p></tr> </xml>');
    });
  });
  
  
  describe('getBuilderFunction', function () {
    /**
     * Take XML strings from dictionary (using part.bef and part.aft index) and place them directly in the part.str
     *
     * This function was created when I modified the methode to inject XML string.
     * To avoid updating all unit tests, this function adapt the new result to old unit tests.
     *
     * @param  {Array} dict        dictionary generated by the builder function
     * @param  {Array} arrayParts  array of XML part coming from builder function
     * @return {Arrau}             array of XML part updated for old unit tests
     */
    function simplify (dict, arrayParts) {
      for (var i = arrayParts.length - 1; i >= 0; i--) {
        var _part = arrayParts[i];
        if (_part.bef !== undefined) {
          _part.str = dict[_part.bef] + _part.str;
        }
        if (_part.aft !== undefined) {
          _part.str += dict[_part.aft];
        }
        delete _part.bef;
        delete _part.aft;
      }
      return arrayParts;
    }
    it('should return a function which returns an array of xml parts for static data if dynamicData is empty', function () {
      var _desc = {
        staticData : {
          before : '<xml>',
          after  : '</xml>'
        },
        hierarchy   : [],
        dynamicData : {}
      };
      var _fn = builder.getBuilderFunction(_desc);
      helper.assert(_fn(null, {}, _fn.builderDictionary), [{pos : [0], str : '', bef : 0}, {pos : [1], str : '', aft : 1}]);
      helper.assert(_fn.builderDictionary, ['<xml>', '</xml>']);
    });
    it('should return an array of xml parts according to the descriptor, the data and the formatters', function (done) {
      var _desc = {
        staticData : {
          before : '',
          after  : '</xml>'
        },
        hierarchy   : ['_root'],
        dynamicData : {
          _root : {
            name     : '',
            parent   : '',
            parents  : [],
            type     : 'object',
            depth    : 0,
            xmlParts : [
              {obj : '_root', attr : 'number', pos : 5 , depth : 0, before : '<xml>', formatters : [ 'int' ]}
            ]
          }
        }
      };
      var _data = {
        number : 24.55
      };
      var _fn = builder.getBuilderFunction(_desc, carbone.formatters);
      helper.assert(simplify(_fn.builderDictionary, _fn(_data, {formatters : carbone.formatters}, _fn.builderDictionary)), [
        {pos : [5 ],str : '<xml>24', rowShow : true},
        {pos : [6 ],str : '</xml>'}
      ]);
      done();
    });
    it('should manage multiple attributes in the main object "_root"', function () {
      var _desc = {
        staticData : {
          before : '',
          after  : '</p></xml>'
        },
        hierarchy   : ['_root'],
        dynamicData : {
          _root : {
            name     : '',
            parent   : '',
            parents  : [],
            type     : 'object',
            depth    : 0,
            xmlParts : [
              {obj : '_root', attr : 'firstname', pos : 8 , depth : 0, before : '<xml><p>', formatters : []},
              {obj : '_root', attr : 'lastname' , pos : 15, depth : 0, before : '</p><p>' , formatters : []},
              {obj : '_root', attr : 'surname'  , pos : 22, depth : 0, before : '</p><p>' , formatters : []}
            ]
          }
        }
      };
      var _data = {
        firstname : 'Thomas',
        lastname  : 'A. Anderson',
        surname   : 'Neo'
      };
      var _fn = builder.getBuilderFunction(_desc);
      helper.assert(simplify(_fn.builderDictionary, _fn(_data, {}, _fn.builderDictionary)), [
        {pos : [8  ],str : '<xml><p>Thomas', rowShow : true},
        {pos : [15 ],str : '</p><p>A. Anderson', rowShow : true},
        {pos : [22 ],str : '</p><p>Neo', rowShow : true},
        {pos : [23 ],str : '</p></xml>'}
      ]);
    });
    it('should return only the xml if the data is empty or null or if one of the attribute does not exist. (the object formatters is not provided)', function () {
      var _desc = {
        staticData : {
          before : '',
          after  : '</p></xml>'
        },
        hierarchy   : ['_root'],
        dynamicData : {
          _root : {
            name     : '',
            parent   : '',
            parents  : [],
            type     : 'object',
            depth    : 0,
            xmlParts : [
              {obj : '_root', attr : 'firstname', pos : 8 , depth : 0, before : '<xml><p>'},
              {obj : '_root', attr : 'lastname' , pos : 15, depth : 0, before : '</p><p>' },
              {obj : '_root', attr : 'surname'  , pos : 22, depth : 0, before : '</p><p>' }
            ]
          }
        }
      };
      var _fn = builder.getBuilderFunction(_desc);
      var _data = {};
      helper.assert(simplify(_fn.builderDictionary, _fn(_data, {}, _fn.builderDictionary)), [{pos : [8], str : '<xml><p>', rowShow : true}, {pos : [15], str : '</p><p>', rowShow : true}, {pos : [22], str : '</p><p>', rowShow : true}, {pos : [23], str : '</p></xml>'}]);
      helper.assert(simplify(_fn.builderDictionary, _fn(null, {}, _fn.builderDictionary)), [{pos : [8], str : '<xml><p>', rowShow : true}, {pos : [15], str : '</p><p>', rowShow : true}, {pos : [22], str : '</p><p>', rowShow : true}, {pos : [23], str : '</p></xml>'}]);
      _data = {
        firstname : 'Thomas',
        surname   : 'Neo'
      };
      helper.assert(simplify(_fn.builderDictionary, _fn(_data, {}, _fn.builderDictionary)) , [{pos : [8], str : '<xml><p>Thomas', rowShow : true}, {pos : [15], str : '</p><p>', rowShow : true}, {pos : [22], str : '</p><p>Neo', rowShow : true}, {pos : [23], str : '</p></xml>'}]);
    });
    it('should work even if there is a nested object in the descriptor', function () {
      var _desc = {
        staticData : {
          before : '',
          after  : '</p></xml>'
        },
        hierarchy   : ['_root', 'info1'],
        dynamicData : {
          _root : {
            name     : '',
            parent   : '',
            parents  : [],
            type     : 'object',
            depth    : 0,
            xmlParts : [
              {obj : '_root', attr : 'firstname', pos : 8,  depth : 0, before : '<xml><p>'},
              {obj : '_root', attr : 'lastname' , pos : 15, depth : 0, before : '</p><p>' },
              {obj : '_root', attr : 'surname'  , pos : 40, depth : 0, before : '</br><p>'}
            ]
          },
          info1 : {
            name     : 'info',
            parent   : '_root',
            parents  : ['_root'],
            type     : 'object',
            depth    : 0,
            xmlParts : [
              {obj : 'info1', attr : 'movie', pos : 23, depth : 0,  before : '</p><br>' },
              {obj : 'info1', attr : 'job'  , pos : 32, depth : 0,  before : '</br><br>'}
            ]
          }
        }
      };
      var _data = {
        firstname : 'Thomas',
        lastname  : 'A. Anderson',
        surname   : 'Neo',
        info      : {
          movie : 'matrix',
          job   : 'developer'
        }
      };
      var _fn = builder.getBuilderFunction(_desc);
      helper.assert(simplify(_fn.builderDictionary, _fn(_data, {}, _fn.builderDictionary)), [
        { pos : [ 8 ] , str : '<xml><p>Thomas', rowShow : true},
        { pos : [ 15 ], str : '</p><p>A. Anderson', rowShow : true},
        { pos : [ 40 ], str : '</br><p>Neo', rowShow : true},
        { pos : [ 23 ], str : '</p><br>matrix', rowShow : true},
        { pos : [ 32 ], str : '</br><br>developer', rowShow : true},
        { pos : [ 41 ], str : '</p></xml>'}
      ]);
    });
    it('should travel the object in the correct order using the "hierarchy" array even if the dynamicData object is not built in correct order', function () {
      var _desc = {
        staticData : {
          before : '',
          after  : '</p></xml>'
        },
        hierarchy   : ['_root', 'info1'],
        dynamicData : {
          info1 : {
            name     : 'info',
            parent   : '_root',
            parents  : ['_root'],
            type     : 'object',
            depth    : 0,
            xmlParts : [
              {obj : 'info1', attr : 'movie', pos : 23,  depth : 0, before : '</p><br>'  },
              {obj : 'info1', attr : 'job'  , pos : 32,  depth : 0, before : '</br><br>' }
            ]
          },
          _root : {
            name     : '',
            parent   : '',
            parents  : [],
            type     : 'object',
            depth    : 0,
            xmlParts : [
              {obj : '_root', attr : 'firstname', pos : 8,   depth : 0, before : '<xml><p>'},
              {obj : '_root', attr : 'lastname' , pos : 15,  depth : 0, before : '</p><p>' },
              {obj : '_root', attr : 'surname'  , pos : 40,  depth : 0, before : '</br><p>'}
            ]
          }
        }
      };
      var _data = {
        firstname : 'Thomas',
        lastname  : 'A. Anderson',
        surname   : 'Neo',
        info      : {
          movie : 'matrix',
          job   : 'developer'
        }
      };
      var _fn = builder.getBuilderFunction(_desc);
      helper.assert(simplify(_fn.builderDictionary, _fn(_data, {}, _fn.builderDictionary)), [
        { pos : [ 8  ], str : '<xml><p>Thomas', rowShow : true},
        { pos : [ 15 ], str : '</p><p>A. Anderson', rowShow : true},
        { pos : [ 40 ], str : '</br><p>Neo', rowShow : true},
        { pos : [ 23 ], str : '</p><br>matrix', rowShow : true},
        { pos : [ 32 ], str : '</br><br>developer', rowShow : true},
        { pos : [ 41 ], str : '</p></xml>' }
      ]);
    });
    it('should work if the main object is an array of object', function () {
      var _desc = {
        staticData : {
          before : '<xml> ',
          after  : ' </xml>'
        },
        hierarchy   : ['_root'],
        dynamicData : {
          _root : {
            name      : '',
            parent    : '',
            parents   : [],
            type      : 'array',
            depth     : 1,
            position  : {start : 6, end : 29},
            iterators : [{ attr : 'i' }],
            xmlParts  : [
              {obj : '_root', array : 'start'   , pos : 6 , depth : 1, after : '<tr><p>'     },
              {obj : '_root', attr : 'firstname', pos : 13, depth : 1,                        },
              {obj : '_root', attr : 'lastname' , pos : 20, depth : 1, before : '</p><p>'   },
              {obj : '_root', array : 'end'     , pos : 29, depth : 1, before : '</p></tr>'  }
            ]
          }
        }
      };
      var _data = [
        {firstname : 'Thomas' ,  lastname : 'A. Anderson'},
        {firstname : 'Trinity',  lastname : 'Unknown'}
      ];
      var _fn = builder.getBuilderFunction(_desc);
      helper.assert(simplify(_fn.builderDictionary, _fn(_data, {}, _fn.builderDictionary)), [
        { pos : [ 0        ], str : '<xml> '                           },
        { pos : [ 6, 0, 6 ], str : '<tr><p>'            , rowStart : true},
        { pos : [ 6, 0, 13 ], str : 'Thomas'            , rowShow : true },
        { pos : [ 6, 0, 20 ], str : '</p><p>A. Anderson', rowShow : true },
        { pos : [ 6, 0, 29 ], str : '</p></tr>'         , rowEnd : true  },
        { pos : [ 6, 1, 6 ] , str : '<tr><p>'           , rowStart : true},
        { pos : [ 6, 1, 13 ], str : 'Trinity'           , rowShow : true },
        { pos : [ 6, 1, 20 ], str : '</p><p>Unknown'    , rowShow : true },
        { pos : [ 6, 1, 29 ], str : '</p></tr>'         , rowEnd : true  },
        { pos : [ 30       ], str : ' </xml>'                          }
      ]);
    });
    it('should insert an empty string and set rowShow=false if the condition is not satisfied', function () {
      var _desc = {
        staticData : {
          before : '<xml> ',
          after  : ' </xml>'
        },
        hierarchy   : ['_root'],
        dynamicData : {
          _root : {
            name      : '',
            parent    : '',
            parents   : [],
            type      : 'array',
            depth     : 1,
            position  : {start : 6, end : 29},
            iterators : [{ attr : 'i' }],
            xmlParts  : [
              {obj : '_root', array : 'start'   , pos : 6 , depth : 1, after : '<tr><p>'     },
              {obj : '_root', attr : 'firstname', pos : 13, depth : 1                          , conditions : [{left : {parent : '_root',attr : 'show'}, operator : '==', right : '1'}] },
              {obj : '_root', array : 'end'     , pos : 29, depth : 1, before : '</p></tr>'  }
            ]
          }
        }
      };
      var _data = [
        {firstname : 'Thomas' ,  lastname : 'A. Anderson', show : '0'},
        {firstname : 'Trinity',  lastname : 'Unknown'    , show : '1'}
      ];
      var _fn = builder.getBuilderFunction(_desc);
      helper.assert(simplify(_fn.builderDictionary, _fn(_data, {}, _fn.builderDictionary)), [
        { pos : [ 0        ], str : '<xml> '                  },
        { pos : [ 6, 0, 6 ], str : '<tr><p>'   , rowStart : true},
        { pos : [ 6, 0, 13 ], str : ''         , rowShow : false},
        { pos : [ 6, 0, 29 ], str : '</p></tr>', rowEnd : true  },
        { pos : [ 6, 1, 6 ] , str : '<tr><p>'  , rowStart : true},
        { pos : [ 6, 1, 13 ], str : 'Trinity'  , rowShow : true },
        { pos : [ 6, 1, 29 ], str : '</p></tr>', rowEnd : true  },
        { pos : [ 30       ], str : ' </xml>'                 }
      ]);
    });


    // @see test line 822 in test.builder.buildXML.js that where we got our _desc data
    it('when the template is not using i+1 kind of iterator ( but using filters ), xmlpart who are filtered out should not be added to the xmlParts array ( array to be sorted later ) except when no data fullfill the condition. This will help getting better performance result for this kind of template', function () {
      var _desc = {
        staticData : {
          before : '<xml> <t_row> ',
          after  : ' </t_row></xml>'
        },
        dynamicData : {
          _root : {
            name     : '_root',
            type     : 'object',
            parent   : '',
            parents  : [],
            xmlParts : []
          },
          _rootd : {
            name    : 'd',
            type    : 'array',
            parent  : '_root',
            parents : [
              '_root'
            ],
            position : {
              start : 14
            },
            iterators : [],
            xmlParts  : [
              {
                attr       : 'brand',
                formatters : [],
                obj        : '_rootd',
                pos        : 14,
                conditions : [
                  {
                    left : {
                      parent : '_rootd',
                      attr   : 'id'
                    },
                    operator : '==',
                    right    : '3'
                  }
                ],
                depth : 0,
                after : ' </t_row><t_row> '
              },
              {
                attr       : 'brand',
                formatters : [],
                obj        : '_rootd',
                pos        : 31,
                conditions : [
                  {
                    left : {
                      parent : '_rootd',
                      attr   : 'id'
                    },
                    operator : '==',
                    right    : '4'
                  }
                ],
                depth : 0,
                after : ' </t_row><t_row> '
              },
              {
                attr       : 'brand',
                formatters : [],
                obj        : '_rootd',
                pos        : 49,
                conditions : [
                  {
                    left : {
                      parent : '_rootd',
                      attr   : 'id'
                    },
                    operator : '==',
                    right    : '1'
                  }
                ],
                depth : 0
              },
            ]
          }
        },
        hierarchy : [
          '_root',
          '_rootd'
        ]
      };
      var _data = {
        d : [
          {brand : 'Lumeneo'     , id : 1},
          {brand : 'Tesla motors', id : 2},
          {brand : 'Toyota'      , id : 3}
        ]
      };
      var _fn = builder.getBuilderFunction(_desc);
      // console.log('\n\n');
      // console.log(simplify(_fn.builderDictionary, _fn(_data));
      // console.log('\n\n');

      var _xmlParts = simplify(_fn.builderDictionary, _fn(_data, {}, _fn.builderDictionary));
      var _xmlResult = builder.assembleXmlParts(_xmlParts, 20);

      helper.assert(_xmlResult, '<xml> <t_row> Toyota </t_row><t_row>  </t_row><t_row> Lumeneo </t_row></xml>');

      helper.assert(_xmlParts, [
        { pos : [0] , str : '<xml> <t_row> '                                      },
        { pos : [ 14 ], str : 'Toyota </t_row><t_row> '         , rowShow : true   },
        { pos : [ 14 ], str : ' </t_row><t_row> '               , rowShow : false  }, // fill position with the first element found ( even it's rowshow false ) it will eventually get replaced if a position 14 with a rowShow at true is found
        { pos : [ 31 ], str : ' </t_row><t_row> '               , rowShow : false  }, // as such when nothing fill the condition the position will still be occupied by the first element (even if its rowshow is false )
        { pos : [ 49 ], str : 'Lumeneo'                         , rowShow : true   },
        { pos : [ 50 ], str : ' </t_row></xml>'                                     }
      ]);
    });




    it('should work if there is an object in the array', function () {
      var _desc = {
        staticData : {
          before : '<xml> ',
          after  : ' </xml>'
        },
        hierarchy   : ['_root', 'info1'],
        dynamicData : {
          _root : {
            name      : '',
            parent    : '',
            parents   : [],
            type      : 'array',
            depth     : 1,
            position  : {start : 6, end : 29},
            iterators : [{ attr : 'i' }],
            xmlParts  : [
              {obj : '_root', array : 'start'   , pos : 6 , depth : 1, after : '<tr>'       },
              {obj : '_root', attr : 'firstname', pos : 10, depth : 1, before : ''           },
              {obj : '_root', attr : 'lastname' , pos : 20, depth : 1, before : '</p><p>'    },
              {obj : '_root', array : 'end'     , pos : 29, depth : 1, before : '</p></tr>' }
            ]
          },
          info1 : {
            name     : 'info',
            parent   : '_root',
            parents  : ['_root'],
            type     : 'object',
            depth    : 1,
            xmlParts : [
              {obj : 'info1', attr : 'movie', pos : 13, depth : 1, before : '<p>'      }
            ]
          }
        }
      };
      var _data = [
        {firstname : 'Thomas' ,  lastname : 'A. Anderson', info : {movie : 'matrix'} },
        {firstname : 'Trinity',  lastname : 'Unknown', info : {movie : 'matrix2'}}
      ];
      var _fn = builder.getBuilderFunction(_desc);
      helper.assert(simplify(_fn.builderDictionary, _fn(_data, {}, _fn.builderDictionary)), [
        { pos : [ 0        ], str : '<xml> '                            },
        { pos : [ 6, 0, 6  ], str : '<tr>'               , rowStart : true},
        { pos : [ 6, 0, 10 ], str : 'Thomas'             , rowShow : true },
        { pos : [ 6, 0, 20 ], str : '</p><p>A. Anderson' , rowShow : true },
        { pos : [ 6, 0, 29 ], str : '</p></tr>'          , rowEnd : true  },
        { pos : [ 6, 0, 13 ], str : '<p>matrix'          , rowShow : true },
        { pos : [ 6, 1, 6  ], str : '<tr>'               , rowStart : true},
        { pos : [ 6, 1, 10 ], str : 'Trinity'            , rowShow : true },
        { pos : [ 6, 1, 20 ], str : '</p><p>Unknown'     , rowShow : true },
        { pos : [ 6, 1, 29 ], str : '</p></tr>'          , rowEnd : true  },
        { pos : [ 6, 1, 13 ], str : '<p>matrix2'         , rowShow : true },
        { pos : [ 30       ], str : ' </xml>'                           }
      ]);
    });
    it('should work if there are three nested objects in the array (with one missing object in the last row) ', function () {
      var _desc = {
        staticData : {
          before : '<xml> ',
          after  : ' </xml>'
        },
        hierarchy   : ['_root', 'info1', 'info2', 'info3'],
        dynamicData : {
          _root : {
            name      : '',
            parent    : '',
            parents   : [],
            type      : 'array',
            depth     : 1,
            position  : {start : 6, end : 29},
            iterators : [{ attr : 'i' }],
            xmlParts  : [
              {obj : '_root', array : 'start'   , pos : 6 , depth : 1, after : '<tr>'        },
              {obj : '_root', attr : 'firstname', pos : 10, depth : 1, before : ''            },
              {obj : '_root', attr : 'lastname' , pos : 20, depth : 1, before : '</p><p>'     },
              {obj : '_root', array : 'end'     , pos : 29, depth : 1, before : '</p></tr>'  }
            ]
          },
          info1 : {
            name     : 'info',
            parent   : '_root',
            parents  : ['_root'],
            type     : 'object',
            depth    : 1,
            xmlParts : [
              {obj : 'info1', attr : 'movie', pos : 13, depth : 1, before : '<p>' }
            ]
          },
          info2 : {
            name     : 'info',
            parent   : 'info1',
            parents  : ['_root', 'info1'],
            type     : 'object',
            depth    : 1,
            xmlParts : [
              {obj : 'info2', attr : 'style', pos : 14, depth : 1, before : '' }
            ]
          },
          info3 : {
            name     : 'info',
            parent   : 'info2',
            parents  : ['_root', 'info1', 'info2'],
            type     : 'object',
            depth    : 1,
            xmlParts : [
              {obj : 'info3', attr : 'rate', pos : 15, depth : 1, before : '' }
            ]
          }
        }
      };
      var _data = [
        {firstname : 'Thomas' ,  lastname  : 'A. Anderson',
          info      : {
            movie : 'matrix',
            info  : {
              style : 'sf',
              info  : {
                rate : '10'
              }
            }
          }
        },
        {firstname : 'Trinity',  lastname  : 'Unknown',
          info      : {
            movie : 'matrix2',
            info  : {
              style : 'sf2'
            }
          }
        }
      ];
      var _fn = builder.getBuilderFunction(_desc);
      helper.assert(simplify(_fn.builderDictionary, _fn(_data, {}, _fn.builderDictionary)), [
        { pos : [ 0        ], str : '<xml> '                            },
        { pos : [ 6, 0, 6  ], str : '<tr>'               , rowStart : true},
        { pos : [ 6, 0, 10 ], str : 'Thomas'             , rowShow : true },
        { pos : [ 6, 0, 20 ], str : '</p><p>A. Anderson' , rowShow : true },
        { pos : [ 6, 0, 29 ], str : '</p></tr>'          , rowEnd : true  },
        { pos : [ 6, 0, 13 ], str : '<p>matrix'          , rowShow : true },
        { pos : [ 6, 0, 14 ], str : 'sf'                 , rowShow : true },
        { pos : [ 6, 0, 15 ], str : '10'                 , rowShow : true },
        { pos : [ 6, 1, 6  ], str : '<tr>'               , rowStart : true},
        { pos : [ 6, 1, 10 ], str : 'Trinity'            , rowShow : true },
        { pos : [ 6, 1, 20 ], str : '</p><p>Unknown'     , rowShow : true },
        { pos : [ 6, 1, 29 ], str : '</p></tr>'          , rowEnd : true  },
        { pos : [ 6, 1, 13 ], str : '<p>matrix2'         , rowShow : true },
        { pos : [ 6, 1, 14 ], str : 'sf2'                , rowShow : true },
        { pos : [ 6, 1, 15 ], str : ''                   , rowShow : true },
        { pos : [ 30       ], str : ' </xml>'                           }
      ]);
    });
    it('should work if there are two adjacents array of objects', function () {
      var _desc = {
        staticData : {
          before : '<xml> ',
          after  : ' </xml>'
        },
        hierarchy   : ['_root', 'movies1', 'cars2'],
        dynamicData : {
          _root : {
            name     : '',
            parent   : '',
            parents  : [],
            type     : 'object',
            xmlParts : []
          },
          movies1 : {
            name      : 'movies',
            parent    : '_root',
            parents   : ['_root'],
            type      : 'array',
            depth     : 1,
            position  : {start : 6, end : 15},
            iterators : [{ attr : 'i' }],
            xmlParts  : [
              {obj : 'movies1', array : 'start' , pos : 6 , depth : 1, after : '<tr>'  },
              {obj : 'movies1', attr : 'title' , pos : 10, depth : 1, before : ''      },
              {obj : 'movies1', array : 'end'   , pos : 15, depth : 1, before : '</tr>' }
            ]
          },
          cars2 : {
            name      : 'cars',
            parent    : '_root',
            parents   : ['_root'],
            type      : 'array',
            depth     : 1,
            position  : {start : 20, end : 29},
            iterators : [{ attr : 'i' }],
            xmlParts  : [
              {obj : 'cars2', array : 'start' , pos : 20, depth : 1, after : '<trow>'  },
              {obj : 'cars2', attr : 'brand' , pos : 24, depth : 1, before : ''        },
              {obj : 'cars2', array : 'end'   , pos : 29, depth : 1, before : '</trow>'}
            ]
          }
        }
      };
      var _data = {
        movies : [
          {title : 'matrix' },
          {title : 'Lord of War' }
        ],
        cars : [
          {brand : 'Lumeneo' },
          {brand : 'Tesla motors' }
        ]
      };
      var _fn = builder.getBuilderFunction(_desc);
      helper.assert(simplify(_fn.builderDictionary, _fn(_data, {}, _fn.builderDictionary)), [
        { pos : [ 0         ], str : '<xml> '                            },
        { pos : [ 6 , 0, 6  ], str : '<tr>'               , rowStart : true},
        { pos : [ 6 , 0, 10 ], str : 'matrix'             , rowShow : true },
        { pos : [ 6 , 0, 15 ], str : '</tr>'              , rowEnd : true  },
        { pos : [ 6 , 1, 6  ], str : '<tr>'               , rowStart : true},
        { pos : [ 6 , 1, 10 ], str : 'Lord of War'        , rowShow : true },
        { pos : [ 6 , 1, 15 ], str : '</tr>'              , rowEnd : true  },
        { pos : [ 20, 0, 20 ], str : '<trow>'             , rowStart : true},
        { pos : [ 20, 0, 24 ], str : 'Lumeneo'            , rowShow : true },
        { pos : [ 20, 0, 29 ], str : '</trow>'            , rowEnd : true  },
        { pos : [ 20, 1, 20 ], str : '<trow>'             , rowStart : true},
        { pos : [ 20, 1, 24 ], str : 'Tesla motors'       , rowShow : true },
        { pos : [ 20, 1, 29 ], str : '</trow>'            , rowEnd : true  },
        { pos : [ 30        ], str : ' </xml>'                           }
      ]);
    });
    it('Ashould work if there are two adjacents array of objects within main array', function () {
      var _desc = {
        staticData : {
          before : '<x> ',
          after  : ' </x>'
        },
        hierarchy   : ['_root', 'movies1', 'cars2'],
        dynamicData : {
          _root : {
            name      : '',
            parent    : '',
            parents   : [],
            type      : 'array',
            depth     : 1,
            position  : {start : 4, end : 35},
            iterators : [{ attr : 'i' }],
            xmlParts  : [
              {obj : '_root', array : 'start' , pos : 4  , depth : 1, after : '<tab>'  },
              {obj : '_root', array : 'end'   , pos : 35 , depth : 1, after : '</tab>'  },
            ]
          },
          movies1 : {
            name      : 'movies',
            parent    : '_root',
            parents   : ['_root'],
            type      : 'array',
            depth     : 2,
            position  : {start : 6, end : 15},
            iterators : [{ attr : 'i' }],
            xmlParts  : [
              {obj : 'movies1', array : 'start' , pos : 6 , depth : 2, after : '<tr>'  },
              {obj : 'movies1', attr : 'title' , pos : 10, depth : 2, before : ''      },
              {obj : 'movies1', array : 'end'   , pos : 15, depth : 2, before : '</tr>' }
            ]
          },
          cars2 : {
            name      : 'cars',
            parent    : '_root',
            parents   : ['_root'],
            type      : 'array',
            depth     : 2,
            position  : {start : 20, end : 29},
            iterators : [{ attr : 'i' }],
            xmlParts  : [
              {obj : 'cars2', array : 'start' , pos : 20, depth : 2, after : '<trow>'  },
              {obj : 'cars2', attr : 'brand' , pos : 24, depth : 2, before : ''        },
              {obj : 'cars2', array : 'end'   , pos : 29, depth : 2, before : '</trow>'}
            ]
          }
        }
      };
      var _data = [{
        movies : [
          {title : 'matrix' },
          {title : 'Lord of War' }
        ],
        cars : [
          {brand : 'Lumeneo' },
          {brand : 'Tesla motors' }
        ]
      }];
      var _fn = builder.getBuilderFunction(_desc);
      var _xmlParts = simplify(_fn.builderDictionary, _fn(_data, {}, _fn.builderDictionary));
      builder.sortXmlParts(_xmlParts, 100);
      helper.assert(_xmlParts, [
        { pos : [ 0               ], str : '<x> '                              },
        { pos : [ 4, 0, 4         ], str : '<tab>'              , rowStart : true},
        { pos : [ 4, 0, 6 , 0, 6  ], str : '<tr>'               , rowStart : true},
        { pos : [ 4, 0, 6 , 0, 10 ], str : 'matrix'             , rowShow : true },
        { pos : [ 4, 0, 6 , 0, 15 ], str : '</tr>'              , rowEnd : true  },
        { pos : [ 4, 0, 6 , 1, 6  ], str : '<tr>'               , rowStart : true},
        { pos : [ 4, 0, 6 , 1, 10 ], str : 'Lord of War'        , rowShow : true },
        { pos : [ 4, 0, 6 , 1, 15 ], str : '</tr>'              , rowEnd : true  },
        { pos : [ 4, 0, 20, 0, 20 ], str : '<trow>'             , rowStart : true},
        { pos : [ 4, 0, 20, 0, 24 ], str : 'Lumeneo'            , rowShow : true },
        { pos : [ 4, 0, 20, 0, 29 ], str : '</trow>'            , rowEnd : true  },
        { pos : [ 4, 0, 20, 1, 20 ], str : '<trow>'             , rowStart : true},
        { pos : [ 4, 0, 20, 1, 24 ], str : 'Tesla motors'       , rowShow : true },
        { pos : [ 4, 0, 20, 1, 29 ], str : '</trow>'            , rowEnd : true  },
        { pos : [ 4, 0, 35        ], str : '</tab>'              , rowEnd : true },
        { pos : [ 36              ], str : ' </x>'                             }
      ]);
    });
    it('should work if there are some xml between two adjacents arrays', function () {
      var _desc = {
        staticData : {
          before : '<xml> ',
          after  : ' </xml>'
        },
        hierarchy   : ['_root', 'movies1', 'cars2'],
        dynamicData : {
          _root : {
            name     : '',
            parent   : '',
            parents  : [],
            type     : 'object',
            xmlParts : []
          },
          movies1 : {
            name      : 'movies',
            parent    : '_root',
            parents   : ['_root'],
            type      : 'array',
            depth     : 1,
            position  : {start : 6, end : 15},
            iterators : [{ attr : 'i' }],
            before    : '<T>',
            xmlParts  : [
              {obj : 'movies1', array : 'start' , pos : 6 , depth : 1, after : '<tr>'  },
              {obj : 'movies1', attr : 'title' , pos : 10, depth : 1, before : ''      },
              {obj : 'movies1', array : 'end'   , pos : 15, depth : 1, before : '</tr>' }
            ]
          },
          cars2 : {
            name      : 'cars',
            parent    : '_root',
            parents   : ['_root'],
            type      : 'array',
            depth     : 1,
            position  : {start : 20, end : 29},
            iterators : [{ attr : 'i' }],
            before    : '<T2>',
            xmlParts  : [
              {obj : 'cars2', array : 'start' , pos : 20, depth : 1, after : '<trow>'  },
              {obj : 'cars2', attr : 'brand' , pos : 24, depth : 1, before : ''        },
              {obj : 'cars2', array : 'end'   , pos : 29, depth : 1, before : '</trow>'}
            ]
          }
        }
      };
      var _data = {
        movies : [
          {title : 'matrix' },
          {title : 'Lord of War' }
        ],
        cars : [
          {brand : 'Lumeneo' },
          {brand : 'Tesla motors' }
        ]
      };
      var _fn = builder.getBuilderFunction(_desc);
      helper.assert(simplify(_fn.builderDictionary, _fn(_data, {}, _fn.builderDictionary)), [
        { pos : [ 0         ], str : '<xml> '                            },
        { pos : [ 6         ], str : '<T>'                               },
        { pos : [ 6 , 0, 6  ], str : '<tr>'               , rowStart : true},
        { pos : [ 6 , 0, 10 ], str : 'matrix'             , rowShow : true },
        { pos : [ 6 , 0, 15 ], str : '</tr>'              , rowEnd : true  },
        { pos : [ 6 , 1, 6  ], str : '<tr>'               , rowStart : true},
        { pos : [ 6 , 1, 10 ], str : 'Lord of War'        , rowShow : true },
        { pos : [ 6 , 1, 15 ], str : '</tr>'              , rowEnd : true  },
        { pos : [ 20        ], str : '<T2>'               ,              },
        { pos : [ 20, 0, 20 ], str : '<trow>'             , rowStart : true},
        { pos : [ 20, 0, 24 ], str : 'Lumeneo'            , rowShow : true },
        { pos : [ 20, 0, 29 ], str : '</trow>'            , rowEnd : true  },
        { pos : [ 20, 1, 20 ], str : '<trow>'             , rowStart : true},
        { pos : [ 20, 1, 24 ], str : 'Tesla motors'       , rowShow : true },
        { pos : [ 20, 1, 29 ], str : '</trow>'            , rowEnd : true  },
        { pos : [ 30        ], str : ' </xml>'                           }
      ]);
    });
    it('should manage nested arrays', function () {
      var _desc = {
        staticData : {
          before : '<xml> ',
          after  : ' </xml>'
        },
        hierarchy   : ['_root', 'skills1'],
        dynamicData : {
          _root : {
            name      : '',
            parent    : '',
            parents   : [],
            type      : 'array',
            depth     : 1,
            position  : {start : 6, end : 38},
            iterators : [{attr : 'i'}],
            xmlParts  : [
              {obj : '_root', array : 'start'  , pos : 6 , depth : 1, after : '<tr><p>'   },
              {obj : '_root', attr : 'firstname', pos : 13, depth : 1, before : '',         },
              {obj : '_root', attr : 'lastname' , pos : 20, depth : 1, before : '</p><p>'   },
              {obj : '_root', array : 'end'    , pos : 38, depth : 1, before : '</p></tr>' }
            ]
          },
          skills1 : {
            name      : 'skills',
            parent    : '_root',
            parents   : ['_root'],
            type      : 'array',
            depth     : 2,
            position  : {start : 20, end : 29},
            iterators : [{attr : 'i'}],
            xmlParts  : [
              {obj : 'skills1', array : 'start', pos : 20, depth : 2, after : '<tr>'  },
              {obj : 'skills1', attr : 'name'   , pos : 24, depth : 2                   },
              {obj : 'skills1', array : 'end'  , pos : 29, depth : 2, before : '</tr>' }
            ]
          }
        }
      };
      var _data = [{
        firstname : 'Thomas',
        lastname  : 'A. Anderson',
        skills    : [
          {name : 'survive'},
          {name : 'walk on the walls'}
        ]
      },{
        firstname : 'Trinity',
        lastname  : 'Unknown',
        skills    : [
          {name : 'hack'}
        ]
      }
      ];
      var _fn = builder.getBuilderFunction(_desc);
      var _xmlParts = simplify(_fn.builderDictionary, _fn(_data, {}, _fn.builderDictionary));
      builder.sortXmlParts(_xmlParts, 100);
      helper.assert(_xmlParts, [
        { pos : [ 0               ], str : '<xml> '                            },
        { pos : [ 6, 0, 6         ], str : '<tr><p>'            , rowStart : true},
        { pos : [ 6, 0, 13        ], str : 'Thomas'             , rowShow : true },
        { pos : [ 6, 0, 20        ], str : '</p><p>A. Anderson' , rowShow : true },
        { pos : [ 6, 0, 20, 0, 20 ], str : '<tr>'               , rowStart : true},
        { pos : [ 6, 0, 20, 0, 24 ], str : 'survive'            , rowShow : true },
        { pos : [ 6, 0, 20, 0, 29 ], str : '</tr>'              , rowEnd : true  },
        { pos : [ 6, 0, 20, 1, 20 ], str : '<tr>'               , rowStart : true},
        { pos : [ 6, 0, 20, 1, 24 ], str : 'walk on the walls'  , rowShow : true },
        { pos : [ 6, 0, 20, 1, 29 ], str : '</tr>'              , rowEnd : true  },
        { pos : [ 6, 0, 38        ], str : '</p></tr>'          , rowEnd : true  },
        { pos : [ 6, 1, 6         ], str : '<tr><p>'            , rowStart : true},
        { pos : [ 6, 1, 13        ], str : 'Trinity'            , rowShow : true },
        { pos : [ 6, 1, 20        ], str : '</p><p>Unknown'     , rowShow : true },
        { pos : [ 6, 1, 20, 0, 20 ], str : '<tr>'               , rowStart : true},
        { pos : [ 6, 1, 20, 0, 24 ], str : 'hack'               , rowShow : true },
        { pos : [ 6, 1, 20, 0, 29 ], str : '</tr>'              , rowEnd : true  },
        { pos : [ 6, 1, 38        ], str : '</p></tr>'          , rowEnd : true  },
        { pos : [ 39              ], str : ' </xml>' } ]
      );
    });
    it('should manage three level of arrays.\
        It should not crash if the third array is empty or does not exist\
        It should keep the xml which is between the second and the third array', function () {
      var _desc = {
        staticData : {
          before : '<xml> ',
          after  : ' </xml>'
        },
        hierarchy   : ['_root', 'skills1', 'when2'],
        dynamicData : {
          _root : {
            name      : '',
            parent    : '',
            parents   : [],
            type      : 'array',
            depth     : 1,
            position  : {start : 6, end : 48},
            iterators : [{ attr : 'i' }],
            xmlParts  : [
              {obj : '_root', array : 'start'  , pos : 6 , depth : 1, after : '<tr><p>'   },
              {obj : '_root', attr : 'firstname', pos : 13, depth : 1, before : '',         },
              {obj : '_root', attr : 'lastname' , pos : 20, depth : 1, before : '</p><p>'   },
              {obj : '_root', array : 'end'    , pos : 48, depth : 1, before : '</p></tr>' }
            ]
          },
          skills1 : {
            name      : 'skills',
            parent    : '_root',
            parents   : ['_root'],
            type      : 'array',
            depth     : 2,
            position  : {start : 20, end : 39},
            iterators : [{ attr : 'i' }],
            xmlParts  : [
              {obj : 'skills1', array : 'start', pos : 20, depth : 2, after : '<tr>'  },
              {obj : 'skills1', attr : 'name'   , pos : 24, depth : 2                   },
              {obj : 'skills1', array : 'end'  , pos : 39, depth : 2, before : '</tr>' }
            ]
          },
          when2 : {
            name      : 'when',
            parent    : 'skills1',
            parents   : ['_root', 'skills1'],
            type      : 'array',
            depth     : 3,
            position  : {start : 25, end : 34},
            iterators : [{ attr : 'i' }],
            before    : '<days>',
            xmlParts  : [
              {obj : 'when2', array : 'start', pos : 25, depth : 3, after : '<d>'  },
              {obj : 'when2', attr : 'day'  , pos : 28, depth : 3                   },
              {obj : 'when2', array : 'end'  , pos : 34, depth : 3, before : '</d>' }
            ]
          }
        }
      };
      var _data = [{
        firstname : 'Thomas',
        lastname  : 'A. Anderson',
        skills    : [
          {
            name : 'survive',
            when : [
              {day : 'monday'},
              {day : 'thursday'},
              {day : 'friday'}
            ]
          },
          {name : 'walk on the walls'}
        ]
      },{
        firstname : 'Trinity',
        lastname  : 'Unknown',
        skills    : [
          {name : 'hack'}
        ]
      }
      ];
      var _fn = builder.getBuilderFunction(_desc);
      var _xmlParts = simplify(_fn.builderDictionary, _fn(_data, {}, _fn.builderDictionary));
      builder.sortXmlParts(_xmlParts, 100);
      helper.assert(_xmlParts, [
        { pos : [ 0 ], str : '<xml> '                                          },
        { pos : [ 6, 0, 6 ], str : '<tr><p>'                    , rowStart : true},
        { pos : [ 6, 0, 13 ], str : 'Thomas'                    , rowShow : true },
        { pos : [ 6, 0, 20 ], str : '</p><p>A. Anderson'        , rowShow : true },
        { pos : [ 6, 0, 20, 0, 20 ], str : '<tr>'               , rowStart : true},
        { pos : [ 6, 0, 20, 0, 24 ], str : 'survive'            , rowShow : true },
        { pos : [ 6, 0, 20, 0, 25 ], str : '<days>'                            },
        { pos : [ 6, 0, 20, 0, 25, 0, 25 ], str : '<d>'         , rowStart : true},
        { pos : [ 6, 0, 20, 0, 25, 0, 28 ], str : 'monday'      , rowShow : true },
        { pos : [ 6, 0, 20, 0, 25, 0, 34 ], str : '</d>'        , rowEnd : true  },
        { pos : [ 6, 0, 20, 0, 25, 1, 25 ], str : '<d>'         , rowStart : true},
        { pos : [ 6, 0, 20, 0, 25, 1, 28 ], str : 'thursday'    , rowShow : true },
        { pos : [ 6, 0, 20, 0, 25, 1, 34 ], str : '</d>'        , rowEnd : true  },
        { pos : [ 6, 0, 20, 0, 25, 2, 25 ], str : '<d>'         , rowStart : true},
        { pos : [ 6, 0, 20, 0, 25, 2, 28 ], str : 'friday'      , rowShow : true },
        { pos : [ 6, 0, 20, 0, 25, 2, 34 ], str : '</d>'        , rowEnd : true  },
        { pos : [ 6, 0, 20, 0, 39 ], str : '</tr>'              , rowEnd : true  },
        { pos : [ 6, 0, 20, 1, 20 ], str : '<tr>'               , rowStart : true},
        { pos : [ 6, 0, 20, 1, 24 ], str : 'walk on the walls'  , rowShow : true },
        { pos : [ 6, 0, 20, 1, 25 ], str : '<days>'                            },
        { pos : [ 6, 0, 20, 1, 39 ], str : '</tr>'              , rowEnd : true  },
        { pos : [ 6, 0, 48 ], str : '</p></tr>'                 , rowEnd : true  },
        { pos : [ 6, 1, 6 ], str : '<tr><p>'                    , rowStart : true},
        { pos : [ 6, 1, 13 ], str : 'Trinity'                   , rowShow : true },
        { pos : [ 6, 1, 20 ], str : '</p><p>Unknown'            , rowShow : true },
        { pos : [ 6, 1, 20, 0, 20 ], str : '<tr>'               , rowStart : true},
        { pos : [ 6, 1, 20, 0, 24 ], str : 'hack'               , rowShow : true },
        { pos : [ 6, 1, 20, 0, 25 ], str : '<days>'                            },
        { pos : [ 6, 1, 20, 0, 39 ], str : '</tr>'              , rowEnd : true  },
        { pos : [ 6, 1, 48 ], str : '</p></tr>'                 , rowEnd : true  },
        { pos : [ 49 ], str : ' </xml>' } ]
      );
    });
    it('should work with a custom iterator. It should keep the array interator', function () {
      var _desc = {
        staticData : {
          before : '<xml> ',
          after  : ' </xml>'
        },
        hierarchy   : ['_root'],
        dynamicData : {
          _root : {
            name      : '',
            parent    : '',
            parents   : [],
            type      : 'array',
            depth     : 1,
            position  : {start : 6, end : 29},
            iterators : [{attr : 'sort'},{attr : 'i'}],
            xmlParts  : [
              {obj : '_root', array : 'start'   , pos : 6 , depth : 1, after : '<tr>'     },
              {obj : '_root', attr : 'firstname', pos : 13, depth : 1,                        },
              {obj : '_root', array : 'end'     , pos : 29, depth : 1, before : '</tr>'  }
            ]
          }
        }
      };
      var _data = [
        {firstname : 'Thomas' , sort : 31},
        {firstname : 'Trinity', sort : 11}
      ];
      var _fn = builder.getBuilderFunction(_desc);
      helper.assert(simplify(_fn.builderDictionary, _fn(_data, {}, _fn.builderDictionary)), [
        { pos : [ 0            ], str : '<xml> '                   },
        { pos : [ 6, 31, 0, 6  ], str : '<tr>'      , rowStart : true},
        { pos : [ 6, 31, 0, 13 ], str : 'Thomas'    , rowShow : true },
        { pos : [ 6, 31, 0, 29 ], str : '</tr>'     , rowEnd : true  },
        { pos : [ 6, 11, 1, 6  ], str : '<tr>'      , rowStart : true},
        { pos : [ 6, 11, 1, 13 ], str : 'Trinity'   , rowShow : true },
        { pos : [ 6, 11, 1, 29 ], str : '</tr>'     , rowEnd : true  },
        { pos : [ 30           ], str : ' </xml>'                  }
      ]);
    });
    it('should work even if the custom iterator is inside an object', function () {
      var _desc = {
        staticData : {
          before : '<xml> ',
          after  : ' </xml>'
        },
        hierarchy   : ['_root'],
        dynamicData : {
          _root : {
            name      : '',
            parent    : '',
            parents   : [],
            type      : 'array',
            depth     : 1,
            position  : {start : 6, end : 29},
            iterators : [{obj : 'movie', attr : 'sort'}, {attr : 'i'}],
            xmlParts  : [
              {obj : '_root', array : 'start'   , pos : 6 , depth : 1, after : '<tr>'     },
              {obj : '_root', attr : 'firstname', pos : 13, depth : 1,                        },
              {obj : '_root', array : 'end'     , pos : 29, depth : 1, before : '</tr>'  }
            ]
          }
        }
      };
      var _data = [
        {firstname : 'Thomas' , movie : {sort : 31}},
        {firstname : 'Trinity', movie : {sort : 11}}
      ];
      var _fn = builder.getBuilderFunction(_desc);
      helper.assert(simplify(_fn.builderDictionary, _fn(_data, {}, _fn.builderDictionary)), [
        { pos : [ 0              ], str : '<xml> '                 },
        { pos : [ 6, 31, 0, 6  ], str : '<tr>'      , rowStart : true},
        { pos : [ 6, 31, 0, 13 ], str : 'Thomas'    , rowShow : true },
        { pos : [ 6, 31, 0, 29 ], str : '</tr>'     , rowEnd : true  },
        { pos : [ 6, 11, 1, 6  ], str : '<tr>'      , rowStart : true},
        { pos : [ 6, 11, 1, 13 ], str : 'Trinity'   , rowShow : true },
        { pos : [ 6, 11, 1, 29 ], str : '</tr>'     , rowEnd : true  },
        { pos : [ 30             ], str : ' </xml>'                }
      ]);
    });
    it('should work even with two nested arrays used in the inverse order. TODO: IMPROVE', function () {
      var _desc = {
        staticData : {
          before : '<xml> ',
          after  : ' </xml>'
        },
        hierarchy   : ['_root', 'skills1'],
        dynamicData : {
          _root : {
            name      : '',
            parent    : '',
            parents   : [],
            type      : 'array',
            depth     : 2,
            position  : {start : 13, end : 22},
            iterators : [{ attr : 'i' }],
            xmlParts  : [
            ]
          },
          skills1 : {
            name      : 'skills',
            parent    : '_root',
            parents   : ['_root'],
            type      : 'array',
            depth     : 1,
            position  : {start : 6, end : 38},
            iterators : [{ attr : 'i' }],
            xmlParts  : [
              {obj : 'skills1', array : 'start' , pos : 6 , depth : 1 , after : '<tr>' },
              {obj : '_root'  , array : 'start', pos : 13, depth : 2, after : '<td>'  },
              {obj : 'skills1', attr : 'name'  , pos : 15 , depth : 2, before : ''     },
              {obj : '_root'  , array : 'end'  , pos : 22, depth : 2, before : '</td>' },
              {obj : 'skills1', array : 'end'   , pos : 38 , depth : 1, before : '</tr>'}
            ]
          }
        }
      };
      var _data = [{
        firstname : 'Thomas',
        lastname  : 'A. Anderson',
        skills    : [
          {name : 'skill1_1'},
          {name : 'skill1_2'},
          {name : 'skill1_3'}
        ]
      },{
        firstname : 'Trinity',
        lastname  : 'Unknown',
        skills    : [
          {name : 'skill2_1'},
          {name : 'skill2_2'},
          {name : 'skill2_3'}
        ]
      }
      ];
      var _fn = builder.getBuilderFunction(_desc);
      var _xmlParts = simplify(_fn.builderDictionary, _fn(_data, {}, _fn.builderDictionary));
      builder.sortXmlParts(_xmlParts, 100);
      helper.assert(_xmlParts, [
        { pos : [ 0              ], str : '<xml> '                   },
        { pos : [ 6, 0, 6        ], str : '<tr>'      , rowStart : true},
        { pos : [ 6, 0, 6        ], str : '<tr>'      , rowStart : true},
        { pos : [ 6, 0, 6, 0, 13 ], str : '<td>'      , rowStart : true},
        { pos : [ 6, 0, 6, 0, 15 ], str : 'skill1_1'  , rowShow : true },
        { pos : [ 6, 0, 6, 0, 22 ], str : '</td>'     , rowEnd : true  },
        { pos : [ 6, 0, 6, 1, 13 ], str : '<td>'      , rowStart : true},
        { pos : [ 6, 0, 6, 1, 15 ], str : 'skill2_1'  , rowShow : true },
        { pos : [ 6, 0, 6, 1, 22 ], str : '</td>'     , rowEnd : true  },
        { pos : [ 6, 0, 38       ], str : '</tr>'     , rowEnd : true  },
        { pos : [ 6, 0, 38       ], str : '</tr>'     , rowEnd : true  },
        { pos : [ 6, 1, 6        ], str : '<tr>'      , rowStart : true},
        { pos : [ 6, 1, 6        ], str : '<tr>'      , rowStart : true},
        { pos : [ 6, 1, 6, 0, 13 ], str : '<td>'      , rowStart : true},
        { pos : [ 6, 1, 6, 0, 15 ], str : 'skill1_2'  , rowShow : true },
        { pos : [ 6, 1, 6, 0, 22 ], str : '</td>'     , rowEnd : true  },
        { pos : [ 6, 1, 6, 1, 13 ], str : '<td>'      , rowStart : true},
        { pos : [ 6, 1, 6, 1, 15 ], str : 'skill2_2'  , rowShow : true },
        { pos : [ 6, 1, 6, 1, 22 ], str : '</td>'     , rowEnd : true  },
        { pos : [ 6, 1, 38       ], str : '</tr>'     , rowEnd : true  },
        { pos : [ 6, 1, 38       ], str : '</tr>'     , rowEnd : true  },
        { pos : [ 6, 2, 6        ], str : '<tr>'      , rowStart : true},
        { pos : [ 6, 2, 6        ], str : '<tr>'      , rowStart : true},
        { pos : [ 6, 2, 6, 0, 13 ], str : '<td>'      , rowStart : true},
        { pos : [ 6, 2, 6, 0, 15 ], str : 'skill1_3'  , rowShow : true },
        { pos : [ 6, 2, 6, 0, 22 ], str : '</td>'     , rowEnd : true  },
        { pos : [ 6, 2, 6, 1, 13 ], str : '<td>'      , rowStart : true},
        { pos : [ 6, 2, 6, 1, 15 ], str : 'skill2_3'  , rowShow : true },
        { pos : [ 6, 2, 6, 1, 22 ], str : '</td>'     , rowEnd : true  },
        { pos : [ 6, 2, 38       ], str : '</tr>'     , rowEnd : true  },
        { pos : [ 6, 2, 38       ], str : '</tr>'     , rowEnd : true  },
        { pos : [ 39            ], str : ' </xml>'                   }
      ]);
    });

  });

});

<|MERGE_RESOLUTION|>--- conflicted
+++ resolved
@@ -50,21 +50,12 @@
       helper.assert(_safeAccessor.getDictionary(), ['YYYY MM DD']);
     });
     it('should keep anti-slash quotes', function () {
-<<<<<<< HEAD
-      var _actual = builder.getFormatterString('_str', '_options', [ "format('YYYY ' MM DD')" ], _testedFormatters);
-      helper.assert(_actual, "_str = formatters.format.call(_options, _str, 'YYYY ' MM DD');\n");
-    });
-    it('should keep parenthesis in the string', function () {
-      var _actual = builder.getFormatterString('_str', '_options', [ "format('(YYYY) ' (MM) DD')" ], _testedFormatters);
-      helper.assert(_actual, "_str = formatters.format.call(_options, _str, '(YYYY) ' (MM) DD');\n");
-=======
       builder.getFormatterString(_getSafeValue, '_str', '_options', [ "format('YYYY \' MM DD')" ], _testedFormatters);
       helper.assert(_safeAccessor.getDictionary(), ['YYYY \' MM DD']);
     });
     it('should keep parenthesis in the string', function () {
       builder.getFormatterString(_getSafeValue, '_str', '_options', [ "format('(YYYY) \' (MM) DD')" ], _testedFormatters);
       helper.assert(_safeAccessor.getDictionary(), ['(YYYY) \' (MM) DD']);
->>>>>>> b7a2c014
     });
     it('should return a call of a function for a formatter with two arguments', function () {
       builder.getFormatterString(_getSafeValue, '_str', '_options', [ 'formatter(2, 3)' ], _testedFormatters);
@@ -731,8 +722,8 @@
       helper.assert(builder.assembleXmlParts(_data, 5), '<xml> </p></tr> </xml>');
     });
   });
-  
-  
+
+
   describe('getBuilderFunction', function () {
     /**
      * Take XML strings from dictionary (using part.bef and part.aft index) and place them directly in the part.str
@@ -768,7 +759,7 @@
         dynamicData : {}
       };
       var _fn = builder.getBuilderFunction(_desc);
-      helper.assert(_fn(null, {}, _fn.builderDictionary), [{pos : [0], str : '', bef : 0}, {pos : [1], str : '', aft : 1}]);
+      helper.assert(_fn(null, {}, helper, _fn.builderDictionary), [{pos : [0], str : '', bef : 0}, {pos : [1], str : '', aft : 1}]);
       helper.assert(_fn.builderDictionary, ['<xml>', '</xml>']);
     });
     it('should return an array of xml parts according to the descriptor, the data and the formatters', function (done) {
@@ -795,7 +786,7 @@
         number : 24.55
       };
       var _fn = builder.getBuilderFunction(_desc, carbone.formatters);
-      helper.assert(simplify(_fn.builderDictionary, _fn(_data, {formatters : carbone.formatters}, _fn.builderDictionary)), [
+      helper.assert(simplify(_fn.builderDictionary, _fn(_data, {formatters : carbone.formatters}, helper, _fn.builderDictionary)), [
         {pos : [5 ],str : '<xml>24', rowShow : true},
         {pos : [6 ],str : '</xml>'}
       ]);
@@ -829,7 +820,7 @@
         surname   : 'Neo'
       };
       var _fn = builder.getBuilderFunction(_desc);
-      helper.assert(simplify(_fn.builderDictionary, _fn(_data, {}, _fn.builderDictionary)), [
+      helper.assert(simplify(_fn.builderDictionary, _fn(_data, {}, helper, _fn.builderDictionary)), [
         {pos : [8  ],str : '<xml><p>Thomas', rowShow : true},
         {pos : [15 ],str : '</p><p>A. Anderson', rowShow : true},
         {pos : [22 ],str : '</p><p>Neo', rowShow : true},
@@ -860,13 +851,13 @@
       };
       var _fn = builder.getBuilderFunction(_desc);
       var _data = {};
-      helper.assert(simplify(_fn.builderDictionary, _fn(_data, {}, _fn.builderDictionary)), [{pos : [8], str : '<xml><p>', rowShow : true}, {pos : [15], str : '</p><p>', rowShow : true}, {pos : [22], str : '</p><p>', rowShow : true}, {pos : [23], str : '</p></xml>'}]);
-      helper.assert(simplify(_fn.builderDictionary, _fn(null, {}, _fn.builderDictionary)), [{pos : [8], str : '<xml><p>', rowShow : true}, {pos : [15], str : '</p><p>', rowShow : true}, {pos : [22], str : '</p><p>', rowShow : true}, {pos : [23], str : '</p></xml>'}]);
+      helper.assert(simplify(_fn.builderDictionary, _fn(_data, {}, helper, _fn.builderDictionary)), [{pos : [8], str : '<xml><p>', rowShow : true}, {pos : [15], str : '</p><p>', rowShow : true}, {pos : [22], str : '</p><p>', rowShow : true}, {pos : [23], str : '</p></xml>'}]);
+      helper.assert(simplify(_fn.builderDictionary, _fn(null, {}, helper, _fn.builderDictionary)), [{pos : [8], str : '<xml><p>', rowShow : true}, {pos : [15], str : '</p><p>', rowShow : true}, {pos : [22], str : '</p><p>', rowShow : true}, {pos : [23], str : '</p></xml>'}]);
       _data = {
         firstname : 'Thomas',
         surname   : 'Neo'
       };
-      helper.assert(simplify(_fn.builderDictionary, _fn(_data, {}, _fn.builderDictionary)) , [{pos : [8], str : '<xml><p>Thomas', rowShow : true}, {pos : [15], str : '</p><p>', rowShow : true}, {pos : [22], str : '</p><p>Neo', rowShow : true}, {pos : [23], str : '</p></xml>'}]);
+      helper.assert(simplify(_fn.builderDictionary, _fn(_data, {}, helper, _fn.builderDictionary)) , [{pos : [8], str : '<xml><p>Thomas', rowShow : true}, {pos : [15], str : '</p><p>', rowShow : true}, {pos : [22], str : '</p><p>Neo', rowShow : true}, {pos : [23], str : '</p></xml>'}]);
     });
     it('should work even if there is a nested object in the descriptor', function () {
       var _desc = {
@@ -911,7 +902,7 @@
         }
       };
       var _fn = builder.getBuilderFunction(_desc);
-      helper.assert(simplify(_fn.builderDictionary, _fn(_data, {}, _fn.builderDictionary)), [
+      helper.assert(simplify(_fn.builderDictionary, _fn(_data, {}, helper, _fn.builderDictionary)), [
         { pos : [ 8 ] , str : '<xml><p>Thomas', rowShow : true},
         { pos : [ 15 ], str : '</p><p>A. Anderson', rowShow : true},
         { pos : [ 40 ], str : '</br><p>Neo', rowShow : true},
@@ -963,7 +954,7 @@
         }
       };
       var _fn = builder.getBuilderFunction(_desc);
-      helper.assert(simplify(_fn.builderDictionary, _fn(_data, {}, _fn.builderDictionary)), [
+      helper.assert(simplify(_fn.builderDictionary, _fn(_data, {}, helper, _fn.builderDictionary)), [
         { pos : [ 8  ], str : '<xml><p>Thomas', rowShow : true},
         { pos : [ 15 ], str : '</p><p>A. Anderson', rowShow : true},
         { pos : [ 40 ], str : '</br><p>Neo', rowShow : true},
@@ -1002,7 +993,7 @@
         {firstname : 'Trinity',  lastname : 'Unknown'}
       ];
       var _fn = builder.getBuilderFunction(_desc);
-      helper.assert(simplify(_fn.builderDictionary, _fn(_data, {}, _fn.builderDictionary)), [
+      helper.assert(simplify(_fn.builderDictionary, _fn(_data, {}, helper, _fn.builderDictionary)), [
         { pos : [ 0        ], str : '<xml> '                           },
         { pos : [ 6, 0, 6 ], str : '<tr><p>'            , rowStart : true},
         { pos : [ 6, 0, 13 ], str : 'Thomas'            , rowShow : true },
@@ -1044,7 +1035,7 @@
         {firstname : 'Trinity',  lastname : 'Unknown'    , show : '1'}
       ];
       var _fn = builder.getBuilderFunction(_desc);
-      helper.assert(simplify(_fn.builderDictionary, _fn(_data, {}, _fn.builderDictionary)), [
+      helper.assert(simplify(_fn.builderDictionary, _fn(_data, {}, helper, _fn.builderDictionary)), [
         { pos : [ 0        ], str : '<xml> '                  },
         { pos : [ 6, 0, 6 ], str : '<tr><p>'   , rowStart : true},
         { pos : [ 6, 0, 13 ], str : ''         , rowShow : false},
@@ -1157,7 +1148,7 @@
       // console.log(simplify(_fn.builderDictionary, _fn(_data));
       // console.log('\n\n');
 
-      var _xmlParts = simplify(_fn.builderDictionary, _fn(_data, {}, _fn.builderDictionary));
+      var _xmlParts = simplify(_fn.builderDictionary, _fn(_data, {}, helper, _fn.builderDictionary));
       var _xmlResult = builder.assembleXmlParts(_xmlParts, 20);
 
       helper.assert(_xmlResult, '<xml> <t_row> Toyota </t_row><t_row>  </t_row><t_row> Lumeneo </t_row></xml>');
@@ -1215,7 +1206,7 @@
         {firstname : 'Trinity',  lastname : 'Unknown', info : {movie : 'matrix2'}}
       ];
       var _fn = builder.getBuilderFunction(_desc);
-      helper.assert(simplify(_fn.builderDictionary, _fn(_data, {}, _fn.builderDictionary)), [
+      helper.assert(simplify(_fn.builderDictionary, _fn(_data, {}, helper, _fn.builderDictionary)), [
         { pos : [ 0        ], str : '<xml> '                            },
         { pos : [ 6, 0, 6  ], str : '<tr>'               , rowStart : true},
         { pos : [ 6, 0, 10 ], str : 'Thomas'             , rowShow : true },
@@ -1307,7 +1298,7 @@
         }
       ];
       var _fn = builder.getBuilderFunction(_desc);
-      helper.assert(simplify(_fn.builderDictionary, _fn(_data, {}, _fn.builderDictionary)), [
+      helper.assert(simplify(_fn.builderDictionary, _fn(_data, {}, helper, _fn.builderDictionary)), [
         { pos : [ 0        ], str : '<xml> '                            },
         { pos : [ 6, 0, 6  ], str : '<tr>'               , rowStart : true},
         { pos : [ 6, 0, 10 ], str : 'Thomas'             , rowShow : true },
@@ -1382,7 +1373,7 @@
         ]
       };
       var _fn = builder.getBuilderFunction(_desc);
-      helper.assert(simplify(_fn.builderDictionary, _fn(_data, {}, _fn.builderDictionary)), [
+      helper.assert(simplify(_fn.builderDictionary, _fn(_data, {}, helper, _fn.builderDictionary)), [
         { pos : [ 0         ], str : '<xml> '                            },
         { pos : [ 6 , 0, 6  ], str : '<tr>'               , rowStart : true},
         { pos : [ 6 , 0, 10 ], str : 'matrix'             , rowShow : true },
@@ -1461,7 +1452,7 @@
         ]
       }];
       var _fn = builder.getBuilderFunction(_desc);
-      var _xmlParts = simplify(_fn.builderDictionary, _fn(_data, {}, _fn.builderDictionary));
+      var _xmlParts = simplify(_fn.builderDictionary, _fn(_data, {}, helper, _fn.builderDictionary));
       builder.sortXmlParts(_xmlParts, 100);
       helper.assert(_xmlParts, [
         { pos : [ 0               ], str : '<x> '                              },
@@ -1540,7 +1531,7 @@
         ]
       };
       var _fn = builder.getBuilderFunction(_desc);
-      helper.assert(simplify(_fn.builderDictionary, _fn(_data, {}, _fn.builderDictionary)), [
+      helper.assert(simplify(_fn.builderDictionary, _fn(_data, {}, helper, _fn.builderDictionary)), [
         { pos : [ 0         ], str : '<xml> '                            },
         { pos : [ 6         ], str : '<T>'                               },
         { pos : [ 6 , 0, 6  ], str : '<tr>'               , rowStart : true},
@@ -1614,7 +1605,7 @@
       }
       ];
       var _fn = builder.getBuilderFunction(_desc);
-      var _xmlParts = simplify(_fn.builderDictionary, _fn(_data, {}, _fn.builderDictionary));
+      var _xmlParts = simplify(_fn.builderDictionary, _fn(_data, {}, helper, _fn.builderDictionary));
       builder.sortXmlParts(_xmlParts, 100);
       helper.assert(_xmlParts, [
         { pos : [ 0               ], str : '<xml> '                            },
@@ -1717,7 +1708,7 @@
       }
       ];
       var _fn = builder.getBuilderFunction(_desc);
-      var _xmlParts = simplify(_fn.builderDictionary, _fn(_data, {}, _fn.builderDictionary));
+      var _xmlParts = simplify(_fn.builderDictionary, _fn(_data, {}, helper, _fn.builderDictionary));
       builder.sortXmlParts(_xmlParts, 100);
       helper.assert(_xmlParts, [
         { pos : [ 0 ], str : '<xml> '                                          },
@@ -1782,7 +1773,7 @@
         {firstname : 'Trinity', sort : 11}
       ];
       var _fn = builder.getBuilderFunction(_desc);
-      helper.assert(simplify(_fn.builderDictionary, _fn(_data, {}, _fn.builderDictionary)), [
+      helper.assert(simplify(_fn.builderDictionary, _fn(_data, {}, helper, _fn.builderDictionary)), [
         { pos : [ 0            ], str : '<xml> '                   },
         { pos : [ 6, 31, 0, 6  ], str : '<tr>'      , rowStart : true},
         { pos : [ 6, 31, 0, 13 ], str : 'Thomas'    , rowShow : true },
@@ -1822,7 +1813,7 @@
         {firstname : 'Trinity', movie : {sort : 11}}
       ];
       var _fn = builder.getBuilderFunction(_desc);
-      helper.assert(simplify(_fn.builderDictionary, _fn(_data, {}, _fn.builderDictionary)), [
+      helper.assert(simplify(_fn.builderDictionary, _fn(_data, {}, helper, _fn.builderDictionary)), [
         { pos : [ 0              ], str : '<xml> '                 },
         { pos : [ 6, 31, 0, 6  ], str : '<tr>'      , rowStart : true},
         { pos : [ 6, 31, 0, 13 ], str : 'Thomas'    , rowShow : true },
@@ -1889,7 +1880,7 @@
       }
       ];
       var _fn = builder.getBuilderFunction(_desc);
-      var _xmlParts = simplify(_fn.builderDictionary, _fn(_data, {}, _fn.builderDictionary));
+      var _xmlParts = simplify(_fn.builderDictionary, _fn(_data, {}, helper, _fn.builderDictionary));
       builder.sortXmlParts(_xmlParts, 100);
       helper.assert(_xmlParts, [
         { pos : [ 0              ], str : '<xml> '                   },
