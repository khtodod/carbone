--- conflicted
+++ resolved
@@ -205,1059 +205,6 @@
     });
   });
 
-<<<<<<< HEAD
-  describe('ifEQ', function () {
-    it('should turn the `isConditionTrue` to True if a data is equal to a variable', function () {
-      var _context = {};
-      callWithContext(conditionFormatter.ifEQ, _context, 0, 0);
-      helper.assert(_context.isConditionTrue, true);
-      helper.assert(_context.stopPropagation, false);
-      callWithContext(conditionFormatter.ifEQ, _context, 0, '0');
-      helper.assert(_context.isConditionTrue, true);
-      helper.assert(_context.stopPropagation, false);
-      callWithContext(conditionFormatter.ifEQ, _context, true, true);
-      helper.assert(_context.isConditionTrue, true);
-      helper.assert(_context.stopPropagation, false);
-      callWithContext(conditionFormatter.ifEQ, _context, 'true', 'true');
-      helper.assert(_context.isConditionTrue, true);
-      helper.assert(_context.stopPropagation, false);
-      callWithContext(conditionFormatter.ifEQ, _context, true, 'true');
-      helper.assert(_context.isConditionTrue, true);
-      helper.assert(_context.stopPropagation, false);
-      callWithContext(conditionFormatter.ifEQ, _context, false, 'false');
-      helper.assert(_context.isConditionTrue, true);
-      helper.assert(_context.stopPropagation, false);
-      callWithContext(conditionFormatter.ifEQ, _context, 'false', 'false');
-      helper.assert(_context.isConditionTrue, true);
-      helper.assert(_context.stopPropagation, false);
-      callWithContext(conditionFormatter.ifEQ, _context, false, false);
-      helper.assert(_context.isConditionTrue, true);
-      helper.assert(_context.stopPropagation, false);
-      callWithContext(conditionFormatter.ifEQ, _context, false, 'false');
-      helper.assert(_context.isConditionTrue, true);
-      helper.assert(_context.stopPropagation, false);
-      callWithContext(conditionFormatter.ifEQ, _context, 'titi', 'titi');
-      helper.assert(_context.isConditionTrue, true);
-      helper.assert(_context.stopPropagation, false);
-      callWithContext(conditionFormatter.ifEQ, _context, undefined, undefined);
-      helper.assert(_context.isConditionTrue, true);
-      helper.assert(_context.stopPropagation, false);
-      callWithContext(conditionFormatter.ifEQ, _context, null, null);
-      helper.assert(_context.isConditionTrue, true);
-      helper.assert(_context.stopPropagation, false);
-      // object identiques, it is comparing "[object Object]" === "[object Object]"
-      _context.isConditionTrue = false;
-      callWithContext(conditionFormatter.ifEQ, _context, {value : 10, name : 'john', address : { name : '123 street'} }, {value : 10, name : 'john', address : { name : '123 street'}});
-      helper.assert(_context.isConditionTrue, true);
-      helper.assert(_context.stopPropagation, false);
-      // different objects, it is comparing "[object Object]" === "[object Object]"
-      _context.isConditionTrue = false;
-      callWithContext(conditionFormatter.ifEQ, _context, {value : 20, name : 'Eric', address : { name : '85 street'} }, {value : 10, name : 'wick', address : { name : '321 street'}});
-      helper.assert(_context.isConditionTrue, true);
-      helper.assert(_context.stopPropagation, false);
-      // Tableau identique
-      _context.isConditionTrue = false;
-      callWithContext(conditionFormatter.ifEQ, _context, [1, 2, 3, 4, 6, 7, 8, 9], [1, 2, 3, 4, 6, 7, 8, 9]);
-      helper.assert(_context.isConditionTrue, true);
-      helper.assert(_context.stopPropagation, false);
-    });
-
-    it('should turn the `isConditionTrue` to false if the data is not equal to a variable', function () {
-      var _context = {};
-      callWithContext(conditionFormatter.ifEQ, _context, 0, 3);
-      helper.assert(_context.isConditionTrue, false);
-      helper.assert(_context.stopPropagation, false);
-      callWithContext(conditionFormatter.ifEQ, _context, 0, '1');
-      helper.assert(_context.isConditionTrue, false);
-      helper.assert(_context.stopPropagation, false);
-      callWithContext(conditionFormatter.ifEQ, _context, true, false);
-      helper.assert(_context.isConditionTrue, false);
-      helper.assert(_context.stopPropagation, false);
-      callWithContext(conditionFormatter.ifEQ, _context, 'true', false);
-      helper.assert(_context.isConditionTrue, false);
-      helper.assert(_context.stopPropagation, false);
-      callWithContext(conditionFormatter.ifEQ, _context, 'false', 'true');
-      helper.assert(_context.isConditionTrue, false);
-      helper.assert(_context.stopPropagation, false);
-      callWithContext(conditionFormatter.ifEQ, _context, false, true);
-      helper.assert(_context.isConditionTrue, false);
-      helper.assert(_context.stopPropagation, false);
-      callWithContext(conditionFormatter.ifEQ, _context, 'titi', 'toto');
-      helper.assert(_context.isConditionTrue, false);
-      helper.assert(_context.stopPropagation, false);
-      callWithContext(conditionFormatter.ifEQ, _context, undefined, 'titi');
-      helper.assert(_context.isConditionTrue, false);
-      helper.assert(_context.stopPropagation, false);
-      _context.isConditionTrue = false;
-      callWithContext(conditionFormatter.ifEQ, _context, 'titi', null);
-      helper.assert(_context.isConditionTrue, false);
-      helper.assert(_context.stopPropagation, false);
-      _context.isConditionTrue = false;
-      callWithContext(conditionFormatter.ifEQ, _context, [1, 2, 3], [1, 3]);
-      helper.assert(_context.isConditionTrue, false);
-      helper.assert(_context.stopPropagation, false);
-    });
-  });
-
-  describe('ifNE', function () {
-    it('should turn the `isConditionTrue` to false if a data is equal to a variable', function () {
-      var _context = {};
-      callWithContext(conditionFormatter.ifNE, _context, 0, 0);
-      helper.assert(_context.isConditionTrue, false);
-      helper.assert(_context.stopPropagation, false);
-      callWithContext(conditionFormatter.ifNE, _context, 0, '0');
-      helper.assert(_context.isConditionTrue, false);
-      helper.assert(_context.stopPropagation, false);
-      callWithContext(conditionFormatter.ifNE, _context, true, true);
-      helper.assert(_context.isConditionTrue, false);
-      helper.assert(_context.stopPropagation, false);
-      callWithContext(conditionFormatter.ifNE, _context, 'true', 'true');
-      helper.assert(_context.isConditionTrue, false);
-      helper.assert(_context.stopPropagation, false);
-      callWithContext(conditionFormatter.ifNE, _context, true, 'true');
-      helper.assert(_context.isConditionTrue, false);
-      helper.assert(_context.stopPropagation, false);
-      callWithContext(conditionFormatter.ifNE, _context, false, 'false');
-      helper.assert(_context.isConditionTrue, false);
-      helper.assert(_context.stopPropagation, false);
-      callWithContext(conditionFormatter.ifNE, _context, 'false', 'false');
-      helper.assert(_context.isConditionTrue, false);
-      helper.assert(_context.stopPropagation, false);
-      callWithContext(conditionFormatter.ifNE, _context, false, false);
-      helper.assert(_context.isConditionTrue, false);
-      helper.assert(_context.stopPropagation, false);
-      callWithContext(conditionFormatter.ifNE, _context, false, 'false');
-      helper.assert(_context.isConditionTrue, false);
-      helper.assert(_context.stopPropagation, false);
-      callWithContext(conditionFormatter.ifNE, _context, 'titi', 'titi');
-      helper.assert(_context.isConditionTrue, false);
-      helper.assert(_context.stopPropagation, false);
-      callWithContext(conditionFormatter.ifNE, _context, undefined, undefined);
-      helper.assert(_context.isConditionTrue, false);
-      helper.assert(_context.stopPropagation, false);
-      callWithContext(conditionFormatter.ifNE, _context, null, null);
-      helper.assert(_context.isConditionTrue, false);
-      helper.assert(_context.stopPropagation, false);
-      // object identiques
-      _context.isConditionTrue = false;
-      callWithContext(conditionFormatter.ifNE, _context, {value : 10, name : 'john', address : { name : '123 street'} }, {value : 10, name : 'john', address : { name : '123 street'}});
-      helper.assert(_context.isConditionTrue, false);
-      helper.assert(_context.stopPropagation, false);
-      // object différents
-      _context.isConditionTrue = false;
-      callWithContext(conditionFormatter.ifNE, _context, {value : 20, name : 'Eric', address : { name : '85 street'} }, {value : 10, name : 'wick', address : { name : '321 street'}});
-      helper.assert(_context.isConditionTrue, false);
-      helper.assert(_context.stopPropagation, false);
-      // Tableau identique
-      _context.isConditionTrue = false;
-      callWithContext(conditionFormatter.ifNE, _context, [1, 2, 3, 4, 6, 7, 8, 9], [1, 2, 3, 4, 6, 7, 8, 9]);
-      helper.assert(_context.isConditionTrue, false);
-      helper.assert(_context.stopPropagation, false);
-    });
-
-    it('should turn the `isConditionTrue` to false if the data is not equal to a variable', function () {
-      var _context = {};
-      callWithContext(conditionFormatter.ifNE, _context, 0, 3);
-      helper.assert(_context.isConditionTrue, true);
-      helper.assert(_context.stopPropagation, false);
-      callWithContext(conditionFormatter.ifNE, _context, 0, '1');
-      helper.assert(_context.isConditionTrue, true);
-      helper.assert(_context.stopPropagation, false);
-      callWithContext(conditionFormatter.ifNE, _context, true, false);
-      helper.assert(_context.isConditionTrue, true);
-      helper.assert(_context.stopPropagation, false);
-      callWithContext(conditionFormatter.ifNE, _context, 'true', false);
-      helper.assert(_context.isConditionTrue, true);
-      helper.assert(_context.stopPropagation, false);
-      callWithContext(conditionFormatter.ifNE, _context, 'false', 'true');
-      helper.assert(_context.isConditionTrue, true);
-      helper.assert(_context.stopPropagation, false);
-      callWithContext(conditionFormatter.ifNE, _context, false, true);
-      helper.assert(_context.isConditionTrue, true);
-      helper.assert(_context.stopPropagation, false);
-      callWithContext(conditionFormatter.ifNE, _context, 'titi', 'toto');
-      helper.assert(_context.isConditionTrue, true);
-      helper.assert(_context.stopPropagation, false);
-      callWithContext(conditionFormatter.ifNE, _context, undefined, 'titi');
-      helper.assert(_context.isConditionTrue, true);
-      helper.assert(_context.stopPropagation, false);
-      callWithContext(conditionFormatter.ifNE, _context, 'titi', null);
-      helper.assert(_context.isConditionTrue, true);
-      helper.assert(_context.stopPropagation, false);
-      // Tableau différents
-      _context.isConditionTrue = false;
-      callWithContext(conditionFormatter.ifNE, _context, [1, 2, 3, 4, 6, 7, 8, 9], [1, 2, 3, 6, 7, 8, 9]);
-      helper.assert(_context.isConditionTrue, true);
-      helper.assert(_context.stopPropagation, false);
-    });
-  });
-
-  describe('ifGT', function () {
-    it('should matches values, string.length, array.length or object.length that are greater than a specified value', function () {
-      let _context = {isConditionTrue : false};
-      callWithContext(conditionFormatter.ifGT, _context, 50, -29);
-      helper.assert(_context.isConditionTrue, true);
-      helper.assert(_context.stopPropagation, false);
-      _context.isConditionTrue = false;
-      callWithContext(conditionFormatter.ifGT, _context, 1290, 768);
-      helper.assert(_context.isConditionTrue, true);
-      helper.assert(_context.stopPropagation, false);
-      _context.isConditionTrue = false;
-      callWithContext(conditionFormatter.ifGT, _context, '1234', '1');
-      helper.assert(_context.isConditionTrue, true);
-      helper.assert(_context.stopPropagation, false);
-      _context.isConditionTrue = false;
-      callWithContext(conditionFormatter.ifGT, _context, 'This is a long string', 'Hello');
-      helper.assert(_context.isConditionTrue, true);
-      helper.assert(_context.stopPropagation, false);
-      _context.isConditionTrue = false;
-      callWithContext(conditionFormatter.ifGT, _context, 'Hello1234', '1');
-      helper.assert(_context.isConditionTrue, true);
-      helper.assert(_context.stopPropagation, false);
-      _context.isConditionTrue = false;
-      callWithContext(conditionFormatter.ifGT, _context, [1, 2, 3, 4, 5], [1, 2, 3]);
-      helper.assert(_context.isConditionTrue, true);
-      helper.assert(_context.stopPropagation, false);
-      _context.isConditionTrue = false;
-      callWithContext(conditionFormatter.ifGT, _context, ['apple', 'banana', 'jackfruit'], ['tomato', 'cabbage']);
-      helper.assert(_context.isConditionTrue, true);
-      helper.assert(_context.stopPropagation, false);
-      _context.isConditionTrue = false;
-      callWithContext(conditionFormatter.ifGT, _context, {id : 2, name : 'John', lastname : 'Wick', city : 'Paris'}, {id : 3, name : 'John'});
-      helper.assert(_context.isConditionTrue, true);
-      helper.assert(_context.stopPropagation, false);
-    });
-
-    it('should matches values, string.length, array.length or object.length that are NOT greater than a specified value', function () {
-      let _context = {isConditionTrue : false};
-      callWithContext(conditionFormatter.ifGT, _context, -23, 19);
-      helper.assert(_context.isConditionTrue, false);
-      helper.assert(_context.stopPropagation, false);
-      _context.isConditionTrue = false;
-      callWithContext(conditionFormatter.ifGT, _context, 1, 768);
-      helper.assert(_context.isConditionTrue, false);
-      helper.assert(_context.stopPropagation, false);
-      _context.isConditionTrue = false;
-      callWithContext(conditionFormatter.ifGT, _context, 0, 0);
-      helper.assert(_context.isConditionTrue, false);
-      helper.assert(_context.stopPropagation, false);
-      _context.isConditionTrue = false;
-      callWithContext(conditionFormatter.ifGT, _context, '1' , '1234');
-      helper.assert(_context.isConditionTrue, false);
-      helper.assert(_context.stopPropagation, false);
-      _context.isConditionTrue = false;
-      callWithContext(conditionFormatter.ifGT, _context, 'Short sentence', 'Hello, this is a long sentence');
-      helper.assert(_context.isConditionTrue, false);
-      helper.assert(_context.stopPropagation, false);
-      _context.isConditionTrue = false;
-      callWithContext(conditionFormatter.ifGT, _context, [1, 2], [1, 2, 3, 4, 5, 6]);
-      helper.assert(_context.isConditionTrue, false);
-      helper.assert(_context.stopPropagation, false);
-      _context.isConditionTrue = false;
-      callWithContext(conditionFormatter.ifGT, _context, [1, 2, 3, 4, 5], [1, 2, 3, 4, 6]);
-      helper.assert(_context.isConditionTrue, false);
-      helper.assert(_context.stopPropagation, false);
-      _context.isConditionTrue = false;
-      callWithContext(conditionFormatter.ifGT, _context, ['apple', 'banana'], ['tomato', 'cabbage', 'jackfruit', 'berry']);
-      helper.assert(_context.isConditionTrue, false);
-      helper.assert(_context.stopPropagation, false);
-      _context.isConditionTrue = false;
-      callWithContext(conditionFormatter.ifGT, _context, {id : 2, name : 'John'}, {id : 3, name : 'John',  lastname : 'Wick', city : 'Paris'});
-      helper.assert(_context.isConditionTrue, false);
-      helper.assert(_context.stopPropagation, false);
-      _context.isConditionTrue = false;
-      callWithContext(conditionFormatter.ifGT, _context, {id : 2, name : 'John'}, null);
-      helper.assert(_context.isConditionTrue, false);
-      helper.assert(_context.stopPropagation, false);
-      _context.isConditionTrue = false;
-      callWithContext(conditionFormatter.ifGT, _context, null, 'Lion and giraffe');
-      helper.assert(_context.isConditionTrue, false);
-      helper.assert(_context.stopPropagation, false);
-      _context.isConditionTrue = false;
-      callWithContext(conditionFormatter.ifGT, _context, 'Lion and giraffe',  null);
-      helper.assert(_context.isConditionTrue, false);
-      helper.assert(_context.stopPropagation, false);
-      _context.isConditionTrue = false;
-      callWithContext(conditionFormatter.ifGT, _context, null, null);
-      helper.assert(_context.isConditionTrue, false);
-      helper.assert(_context.stopPropagation, false);
-      _context.isConditionTrue = false;
-      callWithContext(conditionFormatter.ifGT, _context, {id : 2, name : 'John'}, undefined);
-      helper.assert(_context.isConditionTrue, false);
-      helper.assert(_context.stopPropagation, false);
-      _context.isConditionTrue = false;
-      callWithContext(conditionFormatter.ifGT, _context, undefined, 'Lion and giraffe');
-      helper.assert(_context.isConditionTrue, false);
-      helper.assert(_context.stopPropagation, false);
-      _context.isConditionTrue = false;
-      callWithContext(conditionFormatter.ifGT, _context, 'Lion and giraffe',  undefined);
-      helper.assert(_context.isConditionTrue, false);
-      helper.assert(_context.stopPropagation, false);
-      _context.isConditionTrue = false;
-      callWithContext(conditionFormatter.ifGT, _context, undefined, undefined);
-      helper.assert(_context.isConditionTrue, false);
-      helper.assert(_context.stopPropagation, false);
-      _context.isConditionTrue = false;
-      callWithContext(conditionFormatter.ifGT, _context, {id : 2, name : 'John'}, {id : 3, name : 'Wick'});
-      helper.assert(_context.isConditionTrue, false);
-      helper.assert(_context.stopPropagation, false);
-    });
-  });
-  describe('ifGTE', function () {
-    it('Matches values, string.length, array.length or object.length that are greater than or equal to a specified value', function () {
-      let _context = {isConditionTrue : false};
-      callWithContext(conditionFormatter.ifGTE, _context, 50, -29);
-      helper.assert(_context.isConditionTrue, true);
-      helper.assert(_context.stopPropagation, false);
-      _context.isConditionTrue = false;
-      callWithContext(conditionFormatter.ifGTE, _context, 0, 0);
-      helper.assert(_context.isConditionTrue, true);
-      helper.assert(_context.stopPropagation, false);
-      _context.isConditionTrue = false;
-      callWithContext(conditionFormatter.ifGTE, _context, 1290, 768);
-      helper.assert(_context.isConditionTrue, true);
-      helper.assert(_context.stopPropagation, false);
-      _context.isConditionTrue = false;
-      callWithContext(conditionFormatter.ifGTE, _context, '1234', '1');
-      helper.assert(_context.isConditionTrue, true);
-      helper.assert(_context.stopPropagation, false);
-      _context.isConditionTrue = false;
-      callWithContext(conditionFormatter.ifGTE, _context, 'This is a long string', 'Hello');
-      helper.assert(_context.isConditionTrue, true);
-      helper.assert(_context.stopPropagation, false);
-      _context.isConditionTrue = false;
-      callWithContext(conditionFormatter.ifGTE, _context, 'ThisEqual', 'Hello1234');
-      helper.assert(_context.isConditionTrue, true);
-      helper.assert(_context.stopPropagation, false);
-      _context.isConditionTrue = false;
-      callWithContext(conditionFormatter.ifGTE, _context, 'Hello1234', '1');
-      helper.assert(_context.isConditionTrue, true);
-      helper.assert(_context.stopPropagation, false);
-      _context.isConditionTrue = false;
-      callWithContext(conditionFormatter.ifGTE, _context, [1, 2, 3, 4, 5], [1, 2, 3]);
-      helper.assert(_context.isConditionTrue, true);
-      helper.assert(_context.stopPropagation, false);
-      callWithContext(conditionFormatter.ifGTE, _context, [1, 2, 3, 4, 5], [1, 2, 3, 4, 6]);
-      helper.assert(_context.isConditionTrue, true);
-      helper.assert(_context.stopPropagation, false);
-      _context.isConditionTrue = false;
-      callWithContext(conditionFormatter.ifGTE, _context, ['apple', 'banana', 'jackfruit'], ['tomato', 'cabbage']);
-      helper.assert(_context.isConditionTrue, true);
-      helper.assert(_context.stopPropagation, false);
-      _context.isConditionTrue = false;
-      callWithContext(conditionFormatter.ifGTE, _context, ['apple', 'banana'], ['tomato', 'cabbage']);
-      helper.assert(_context.isConditionTrue, true);
-      helper.assert(_context.stopPropagation, false);
-      _context.isConditionTrue = false;
-      callWithContext(conditionFormatter.ifGTE, _context, {id : 2, name : 'John', lastname : 'Wick', city : 'Paris'}, {id : 3, name : 'John'});
-      helper.assert(_context.isConditionTrue, true);
-      helper.assert(_context.stopPropagation, false);
-      _context.isConditionTrue = false;
-      callWithContext(conditionFormatter.ifGTE, _context, {id : 2, name : 'John'}, {id : 3, name : 'Wick'});
-      helper.assert(_context.isConditionTrue, true);
-      helper.assert(_context.stopPropagation, false);
-    });
-
-    it('should matches values, string.length, array.length or object.length that are NOT greater than a specified value', function () {
-      let _context = {isConditionTrue : false};
-      callWithContext(conditionFormatter.ifGTE, _context, -23, 19);
-      helper.assert(_context.isConditionTrue, false);
-      helper.assert(_context.stopPropagation, false);
-      _context.isConditionTrue = false;
-      callWithContext(conditionFormatter.ifGTE, _context, 1, 768);
-      helper.assert(_context.isConditionTrue, false);
-      helper.assert(_context.stopPropagation, false);
-      _context.isConditionTrue = false;
-      callWithContext(conditionFormatter.ifGTE, _context, '1' , '1234');
-      helper.assert(_context.isConditionTrue, false);
-      helper.assert(_context.stopPropagation, false);
-      _context.isConditionTrue = false;
-      callWithContext(conditionFormatter.ifGTE, _context, 'Short sentence', 'Hello, this is a long sentence');
-      helper.assert(_context.isConditionTrue, false);
-      helper.assert(_context.stopPropagation, false);
-      _context.isConditionTrue = false;
-      callWithContext(conditionFormatter.ifGTE, _context, [1, 2], [1, 2, 3, 4, 5, 6]);
-      helper.assert(_context.isConditionTrue, false);
-      helper.assert(_context.stopPropagation, false);
-      _context.isConditionTrue = false;
-      callWithContext(conditionFormatter.ifGTE, _context, ['apple', 'banana'], ['tomato', 'cabbage', 'jackfruit', 'berry']);
-      helper.assert(_context.isConditionTrue, false);
-      helper.assert(_context.stopPropagation, false);
-      _context.isConditionTrue = false;
-      callWithContext(conditionFormatter.ifGTE, _context, {id : 2, name : 'John'}, {id : 3, name : 'John',  lastname : 'Wick', city : 'Paris'});
-      helper.assert(_context.isConditionTrue, false);
-      helper.assert(_context.stopPropagation, false);
-      _context.isConditionTrue = false;
-      callWithContext(conditionFormatter.ifGTE, _context, {id : 2, name : 'John'}, null);
-      helper.assert(_context.isConditionTrue, false);
-      helper.assert(_context.stopPropagation, false);
-      _context.isConditionTrue = false;
-      callWithContext(conditionFormatter.ifGTE, _context, null, 'Lion and giraffe');
-      helper.assert(_context.isConditionTrue, false);
-      helper.assert(_context.stopPropagation, false);
-      _context.isConditionTrue = false;
-      callWithContext(conditionFormatter.ifGTE, _context, 'Lion and giraffe',  null);
-      helper.assert(_context.isConditionTrue, false);
-      helper.assert(_context.stopPropagation, false);
-      _context.isConditionTrue = false;
-      callWithContext(conditionFormatter.ifGTE, _context, null, null);
-      helper.assert(_context.isConditionTrue, false);
-      helper.assert(_context.stopPropagation, false);
-      _context.isConditionTrue = false;
-      callWithContext(conditionFormatter.ifGTE, _context, {id : 2, name : 'John'}, undefined);
-      helper.assert(_context.isConditionTrue, false);
-      helper.assert(_context.stopPropagation, false);
-      _context.isConditionTrue = false;
-      callWithContext(conditionFormatter.ifGTE, _context, undefined, 'Lion and giraffe');
-      helper.assert(_context.isConditionTrue, false);
-      helper.assert(_context.stopPropagation, false);
-      _context.isConditionTrue = false;
-      callWithContext(conditionFormatter.ifGTE, _context, 'Lion and giraffe',  undefined);
-      helper.assert(_context.isConditionTrue, false);
-      helper.assert(_context.stopPropagation, false);
-      _context.isConditionTrue = false;
-      callWithContext(conditionFormatter.ifGTE, _context, undefined, undefined);
-      helper.assert(_context.isConditionTrue, false);
-      helper.assert(_context.stopPropagation, false);
-    });
-  });
-  describe('ifLT', function () {
-    it ('should matches values, string.length, array.length or object.length that are less than a specified value', function () {
-      let _context = {isConditionTrue : false};
-      callWithContext(conditionFormatter.ifLT, _context, -23, 19);
-      helper.assert(_context.isConditionTrue, true);
-      helper.assert(_context.stopPropagation, false);
-      _context.isConditionTrue = false;
-      callWithContext(conditionFormatter.ifLT, _context, 1, 768);
-      helper.assert(_context.isConditionTrue, true);
-      helper.assert(_context.stopPropagation, false);
-      _context.isConditionTrue = false;
-      callWithContext(conditionFormatter.ifLT, _context, '1' , '1234');
-      helper.assert(_context.isConditionTrue, true);
-      helper.assert(_context.stopPropagation, false);
-      _context.isConditionTrue = false;
-      callWithContext(conditionFormatter.ifLT, _context, 'Short sentence', 'Hello, this is a long sentence');
-      helper.assert(_context.isConditionTrue, true);
-      helper.assert(_context.stopPropagation, false);
-      _context.isConditionTrue = false;
-      callWithContext(conditionFormatter.ifLT, _context, [1, 2], [1, 2, 3, 4, 5, 6]);
-      helper.assert(_context.isConditionTrue, true);
-      helper.assert(_context.stopPropagation, false);
-      _context.isConditionTrue = false;
-      callWithContext(conditionFormatter.ifLT, _context, ['apple', 'banana'], ['tomato', 'cabbage', 'jackfruit', 'berry']);
-      helper.assert(_context.isConditionTrue, true);
-      helper.assert(_context.stopPropagation, false);
-      _context.isConditionTrue = false;
-      callWithContext(conditionFormatter.ifLT, _context, {id : 2, name : 'John'}, {id : 3, name : 'John',  lastname : 'Wick', city : 'Paris'});
-      helper.assert(_context.isConditionTrue, true);
-      helper.assert(_context.stopPropagation, false);
-      _context.isConditionTrue = false;
-
-    });
-
-    it ('should matches values, string.length, array.length or object.length that are NOT less than a specified value', function () {
-      let _context = {isConditionTrue : false};
-      callWithContext(conditionFormatter.ifLT, _context, 50, -29);
-      helper.assert(_context.isConditionTrue, false);
-      helper.assert(_context.stopPropagation, false);
-      _context.isConditionTrue = false;
-      callWithContext(conditionFormatter.ifLT, _context, 0, 0);
-      helper.assert(_context.isConditionTrue, false);
-      helper.assert(_context.stopPropagation, false);
-      _context.isConditionTrue = false;
-      callWithContext(conditionFormatter.ifLT, _context, 1290, 768);
-      helper.assert(_context.isConditionTrue, false);
-      helper.assert(_context.stopPropagation, false);
-      _context.isConditionTrue = false;
-      callWithContext(conditionFormatter.ifLT, _context, '1234', '1');
-      helper.assert(_context.isConditionTrue, false);
-      helper.assert(_context.stopPropagation, false);
-      _context.isConditionTrue = false;
-      callWithContext(conditionFormatter.ifLT, _context, 'This is a long string', 'Hello');
-      helper.assert(_context.isConditionTrue, false);
-      helper.assert(_context.stopPropagation, false);
-      _context.isConditionTrue = false;
-      callWithContext(conditionFormatter.ifLT, _context, 'ThisEqual', 'Hello1234');
-      helper.assert(_context.isConditionTrue, false);
-      helper.assert(_context.stopPropagation, false);
-      _context.isConditionTrue = false;
-      callWithContext(conditionFormatter.ifLT, _context, 'Hello1234', '1');
-      helper.assert(_context.isConditionTrue, false);
-      helper.assert(_context.stopPropagation, false);
-      _context.isConditionTrue = false;
-      callWithContext(conditionFormatter.ifLT, _context, [1, 2, 3, 4, 5], [1, 2, 3]);
-      helper.assert(_context.isConditionTrue, false);
-      helper.assert(_context.stopPropagation, false);
-      _context.isConditionTrue = false;
-      callWithContext(conditionFormatter.ifLT, _context, [1, 2, 3, 4, 5], [1, 2, 3, 4, 6]);
-      helper.assert(_context.isConditionTrue, false);
-      helper.assert(_context.stopPropagation, false);
-      _context.isConditionTrue = false;
-      callWithContext(conditionFormatter.ifLT, _context, ['apple', 'banana', 'jackfruit'], ['tomato', 'cabbage']);
-      helper.assert(_context.isConditionTrue, false);
-      helper.assert(_context.stopPropagation, false);
-      _context.isConditionTrue = false;
-      callWithContext(conditionFormatter.ifLT, _context, ['apple', 'banana'], ['tomato', 'cabbage']);
-      helper.assert(_context.isConditionTrue, false);
-      helper.assert(_context.stopPropagation, false);
-      _context.isConditionTrue = false;
-      callWithContext(conditionFormatter.ifLT, _context, {id : 2, name : 'John', lastname : 'Wick', city : 'Paris'}, {id : 3, name : 'John'});
-      helper.assert(_context.isConditionTrue, false);
-      helper.assert(_context.stopPropagation, false);
-      _context.isConditionTrue = false;
-      callWithContext(conditionFormatter.ifLT, _context, {id : 2, name : 'John'}, {id : 3, name : 'Wick'});
-      helper.assert(_context.isConditionTrue, false);
-      helper.assert(_context.stopPropagation, false);
-      _context.isConditionTrue = false;
-      callWithContext(conditionFormatter.ifLT, _context, {id : 2, name : 'John'}, null);
-      helper.assert(_context.isConditionTrue, false);
-      helper.assert(_context.stopPropagation, false);
-      _context.isConditionTrue = false;
-      callWithContext(conditionFormatter.ifLT, _context, null, 'Lion and giraffe');
-      helper.assert(_context.isConditionTrue, false);
-      helper.assert(_context.stopPropagation, false);
-      _context.isConditionTrue = false;
-      callWithContext(conditionFormatter.ifLT, _context, 'Lion and giraffe',  null);
-      helper.assert(_context.isConditionTrue, false);
-      helper.assert(_context.stopPropagation, false);
-      _context.isConditionTrue = false;
-      callWithContext(conditionFormatter.ifLT, _context, null, null);
-      helper.assert(_context.isConditionTrue, false);
-      helper.assert(_context.stopPropagation, false);
-      _context.isConditionTrue = false;
-      callWithContext(conditionFormatter.ifLT, _context, {id : 2, name : 'John'}, undefined);
-      helper.assert(_context.isConditionTrue, false);
-      helper.assert(_context.stopPropagation, false);
-      _context.isConditionTrue = false;
-      callWithContext(conditionFormatter.ifLT, _context, undefined, 'Lion and giraffe');
-      helper.assert(_context.isConditionTrue, false);
-      helper.assert(_context.stopPropagation, false);
-      _context.isConditionTrue = false;
-      callWithContext(conditionFormatter.ifLT, _context, 'Lion and giraffe',  undefined);
-      helper.assert(_context.isConditionTrue, false);
-      helper.assert(_context.stopPropagation, false);
-      _context.isConditionTrue = false;
-      callWithContext(conditionFormatter.ifLT, _context, undefined, undefined);
-      helper.assert(_context.isConditionTrue, false);
-      helper.assert(_context.stopPropagation, false);
-    });
-  });
-  describe('ifLTE', function () {
-    it('should matches values, string.length, array.length or object.length that are less than or equal to a specified value', function () {
-      let _context = {isConditionTrue : false};
-      callWithContext(conditionFormatter.ifLTE, _context, -23, 19);
-      helper.assert(_context.isConditionTrue, true);
-      helper.assert(_context.stopPropagation, false);
-      _context.isConditionTrue = false;
-      callWithContext(conditionFormatter.ifLTE, _context, 1, 768);
-      helper.assert(_context.isConditionTrue, true);
-      helper.assert(_context.stopPropagation, false);
-      _context.isConditionTrue = false;
-      callWithContext(conditionFormatter.ifLTE, _context, 0, 0);
-      helper.assert(_context.isConditionTrue, true);
-      helper.assert(_context.stopPropagation, false);
-      _context.isConditionTrue = false;
-      callWithContext(conditionFormatter.ifLTE, _context, '1' , '1234');
-      helper.assert(_context.isConditionTrue, true);
-      helper.assert(_context.stopPropagation, false);
-      _context.isConditionTrue = false;
-      callWithContext(conditionFormatter.ifLTE, _context, 'Short sentence', 'Hello, this is a long sentence');
-      helper.assert(_context.isConditionTrue, true);
-      helper.assert(_context.stopPropagation, false);
-      _context.isConditionTrue = false;
-      callWithContext(conditionFormatter.ifLTE, _context, 'ThisEqual', 'Hello1234');
-      helper.assert(_context.isConditionTrue, true);
-      helper.assert(_context.stopPropagation, false);
-      _context.isConditionTrue = false;
-      callWithContext(conditionFormatter.ifLTE, _context, [1, 2], [1, 2, 3, 4, 5, 6]);
-      helper.assert(_context.isConditionTrue, true);
-      helper.assert(_context.stopPropagation, false);
-      _context.isConditionTrue = false;
-      callWithContext(conditionFormatter.ifLTE, _context, [1, 2, 3, 4, 5], [1, 2, 3, 4, 6]);
-      helper.assert(_context.isConditionTrue, true);
-      helper.assert(_context.stopPropagation, false);
-      _context.isConditionTrue = false;
-      callWithContext(conditionFormatter.ifLTE, _context, ['apple', 'banana'], ['tomato', 'cabbage', 'jackfruit', 'berry']);
-      helper.assert(_context.isConditionTrue, true);
-      helper.assert(_context.stopPropagation, false);
-      _context.isConditionTrue = false;
-      callWithContext(conditionFormatter.ifLTE, _context, ['apple', 'banana'], ['tomato', 'cabbage']);
-      helper.assert(_context.isConditionTrue, true);
-      helper.assert(_context.stopPropagation, false);
-      _context.isConditionTrue = false;
-      callWithContext(conditionFormatter.ifLTE, _context, {id : 2, name : 'John'}, {id : 3, name : 'John',  lastname : 'Wick', city : 'Paris'});
-      helper.assert(_context.isConditionTrue, true);
-      helper.assert(_context.stopPropagation, false);
-      _context.isConditionTrue = false;
-      callWithContext(conditionFormatter.ifLTE, _context, {id : 2, name : 'John'}, {id : 3, name : 'Wick'});
-      helper.assert(_context.isConditionTrue, true);
-      helper.assert(_context.stopPropagation, false);
-      _context.isConditionTrue = false;
-    });
-
-    it('should matches values, string.length, array.length or object.length that are NOT less than or equal to a specified value', function () {
-      let _context = {isConditionTrue : false};
-      callWithContext(conditionFormatter.ifLTE, _context, 50, -29);
-      helper.assert(_context.isConditionTrue, false);
-      helper.assert(_context.stopPropagation, false);
-      _context.isConditionTrue = false;
-      callWithContext(conditionFormatter.ifLTE, _context, 1290, 768);
-      helper.assert(_context.isConditionTrue, false);
-      helper.assert(_context.stopPropagation, false);
-      _context.isConditionTrue = false;
-      callWithContext(conditionFormatter.ifLTE, _context, '1234', '1');
-      helper.assert(_context.isConditionTrue, false);
-      helper.assert(_context.stopPropagation, false);
-      _context.isConditionTrue = false;
-      callWithContext(conditionFormatter.ifLTE, _context, 'This is a long string', 'Hello');
-      helper.assert(_context.isConditionTrue, false);
-      helper.assert(_context.stopPropagation, false);
-      _context.isConditionTrue = false;
-      callWithContext(conditionFormatter.ifLTE, _context, 'Hello1234', '1');
-      helper.assert(_context.isConditionTrue, false);
-      helper.assert(_context.stopPropagation, false);
-      _context.isConditionTrue = false;
-      callWithContext(conditionFormatter.ifLTE, _context, [1, 2, 3, 4, 5], [1, 2, 3]);
-      helper.assert(_context.isConditionTrue, false);
-      helper.assert(_context.stopPropagation, false);
-      _context.isConditionTrue = false;
-      callWithContext(conditionFormatter.ifLTE, _context, ['apple', 'banana', 'jackfruit'], ['tomato', 'cabbage']);
-      helper.assert(_context.isConditionTrue, false);
-      helper.assert(_context.stopPropagation, false);
-      _context.isConditionTrue = false;
-      callWithContext(conditionFormatter.ifLTE, _context, {id : 2, name : 'John', lastname : 'Wick', city : 'Paris'}, {id : 3, name : 'John'});
-      helper.assert(_context.isConditionTrue, false);
-      helper.assert(_context.stopPropagation, false);
-      _context.isConditionTrue = false;
-      callWithContext(conditionFormatter.ifLTE, _context, {id : 2, name : 'John'}, null);
-      helper.assert(_context.isConditionTrue, false);
-      helper.assert(_context.stopPropagation, false);
-      _context.isConditionTrue = false;
-      callWithContext(conditionFormatter.ifLTE, _context, null, 'Lion and giraffe');
-      helper.assert(_context.isConditionTrue, false);
-      helper.assert(_context.stopPropagation, false);
-      _context.isConditionTrue = false;
-      callWithContext(conditionFormatter.ifLTE, _context, 'Lion and giraffe',  null);
-      helper.assert(_context.isConditionTrue, false);
-      helper.assert(_context.stopPropagation, false);
-      _context.isConditionTrue = false;
-      callWithContext(conditionFormatter.ifLTE, _context, null, null);
-      helper.assert(_context.isConditionTrue, false);
-      helper.assert(_context.stopPropagation, false);
-      _context.isConditionTrue = false;
-      callWithContext(conditionFormatter.ifLTE, _context, {id : 2, name : 'John'}, undefined);
-      helper.assert(_context.isConditionTrue, false);
-      helper.assert(_context.stopPropagation, false);
-      _context.isConditionTrue = false;
-      callWithContext(conditionFormatter.ifLTE, _context, undefined, 'Lion and giraffe');
-      helper.assert(_context.isConditionTrue, false);
-      helper.assert(_context.stopPropagation, false);
-      _context.isConditionTrue = false;
-      callWithContext(conditionFormatter.ifLTE, _context, 'Lion and giraffe',  undefined);
-      helper.assert(_context.isConditionTrue, false);
-      helper.assert(_context.stopPropagation, false);
-      _context.isConditionTrue = false;
-      callWithContext(conditionFormatter.ifLTE, _context, undefined, undefined);
-      helper.assert(_context.isConditionTrue, false);
-      helper.assert(_context.stopPropagation, false);
-    });
-  });
-  describe('ifIN', function () {
-    it('Matches any of the values specified in an array or string', function () {
-      var _context = {};
-      callWithContext(conditionFormatter.ifIN, _context, 'car is broken', 'is');
-      helper.assert(_context.isConditionTrue, true);
-      helper.assert(_context.stopPropagation, false);
-      callWithContext(conditionFormatter.ifIN, _context, 'car is broken', 'car is');
-      helper.assert(_context.isConditionTrue, true);
-      helper.assert(_context.stopPropagation, false);
-      callWithContext(conditionFormatter.ifIN, _context, [1, 2, 'toto'], 'toto');
-      helper.assert(_context.isConditionTrue, true);
-      helper.assert(_context.stopPropagation, false);
-      callWithContext(conditionFormatter.ifIN, _context, [1, 2, 'toto'], 2);
-      helper.assert(_context.isConditionTrue, true);
-      helper.assert(_context.stopPropagation, false);
-    });
-    it('Matches none of the values specified in an array or string', function () {
-      var _context = {};
-      callWithContext(conditionFormatter.ifIN, _context, 'car is broken', 'are');
-      helper.assert(_context.isConditionTrue, false);
-      helper.assert(_context.stopPropagation, false);
-      callWithContext(conditionFormatter.ifIN, _context, 'car is broken',  'caris');
-      helper.assert(_context.isConditionTrue, false);
-      helper.assert(_context.stopPropagation, false);
-      callWithContext(conditionFormatter.ifIN, _context, [1, 2, 'toto'], 'titi');
-      helper.assert(_context.isConditionTrue, false);
-      helper.assert(_context.stopPropagation, false);
-      callWithContext(conditionFormatter.ifIN, _context, [], 3);
-      helper.assert(_context.isConditionTrue, false);
-      helper.assert(_context.stopPropagation, false);
-      callWithContext(conditionFormatter.ifIN, _context, null, 'titi');
-      helper.assert(_context.isConditionTrue, false);
-      helper.assert(_context.stopPropagation, false);
-      callWithContext(conditionFormatter.ifIN, _context, 'titi', null);
-      helper.assert(_context.isConditionTrue, false);
-      helper.assert(_context.stopPropagation, false);
-      callWithContext(conditionFormatter.ifIN, _context, null, null);
-      helper.assert(_context.isConditionTrue, false);
-      helper.assert(_context.stopPropagation, false);
-      callWithContext(conditionFormatter.ifIN, _context, undefined, null);
-      helper.assert(_context.isConditionTrue, false);
-      helper.assert(_context.stopPropagation, false);
-      callWithContext(conditionFormatter.ifIN, _context, undefined, 'titi');
-      helper.assert(_context.isConditionTrue, false);
-      helper.assert(_context.stopPropagation, false);
-      callWithContext(conditionFormatter.ifIN, _context, 'titi', undefined);
-      helper.assert(_context.isConditionTrue, false);
-      helper.assert(_context.stopPropagation, false);
-      callWithContext(conditionFormatter.ifIN, _context, undefined, undefined);
-      helper.assert(_context.isConditionTrue, false);
-      helper.assert(_context.stopPropagation, false);
-      callWithContext(conditionFormatter.ifIN, _context, 12, 'titi');
-      helper.assert(_context.isConditionTrue, false);
-      helper.assert(_context.stopPropagation, false);
-      callWithContext(conditionFormatter.ifIN, _context, {toto : 2 }, 3);
-      helper.assert(_context.isConditionTrue, false);
-      helper.assert(_context.stopPropagation, false);
-    });
-  });
-  describe('ifNIN', function () {
-    it('should matches none of the values specified in an array or string', function () {
-      var _context = {};
-      callWithContext(conditionFormatter.ifNIN, _context, 'car is broken', 'are');
-      helper.assert(_context.isConditionTrue, true);
-      helper.assert(_context.stopPropagation, false);
-      callWithContext(conditionFormatter.ifNIN, _context, 'car is broken',  'caris');
-      helper.assert(_context.isConditionTrue, true);
-      helper.assert(_context.stopPropagation, false);
-      callWithContext(conditionFormatter.ifNIN, _context, [1, 2, 'toto'], 'titi');
-      helper.assert(_context.isConditionTrue, true);
-      helper.assert(_context.stopPropagation, false);
-      callWithContext(conditionFormatter.ifNIN, _context, [], 3);
-      helper.assert(_context.isConditionTrue, true);
-      helper.assert(_context.stopPropagation, false);
-    });
-
-    it('should matches any of the values specified in an array or string', function () {
-      var _context = {};
-      callWithContext(conditionFormatter.ifNIN, _context, 'car is broken', 'is');
-      helper.assert(_context.isConditionTrue, false);
-      helper.assert(_context.stopPropagation, false);
-      callWithContext(conditionFormatter.ifNIN, _context, 'car is broken', 'car is');
-      helper.assert(_context.isConditionTrue, false);
-      helper.assert(_context.stopPropagation, false);
-      callWithContext(conditionFormatter.ifNIN, _context, [1, 2, 'toto'], 'toto');
-      helper.assert(_context.isConditionTrue, false);
-      helper.assert(_context.stopPropagation, false);
-      callWithContext(conditionFormatter.ifNIN, _context, [1, 2, 'toto'], 2);
-      helper.assert(_context.isConditionTrue, false);
-      helper.assert(_context.stopPropagation, false);
-      callWithContext(conditionFormatter.ifNIN, _context, null, 'titi');
-      helper.assert(_context.isConditionTrue, false);
-      helper.assert(_context.stopPropagation, false);
-      callWithContext(conditionFormatter.ifNIN, _context, 'titi', null);
-      helper.assert(_context.isConditionTrue, false);
-      helper.assert(_context.stopPropagation, false);
-      callWithContext(conditionFormatter.ifNIN, _context, null, null);
-      helper.assert(_context.isConditionTrue, false);
-      helper.assert(_context.stopPropagation, false);
-      callWithContext(conditionFormatter.ifNIN, _context, undefined, null);
-      helper.assert(_context.isConditionTrue, false);
-      helper.assert(_context.stopPropagation, false);
-      callWithContext(conditionFormatter.ifNIN, _context, undefined, 'titi');
-      helper.assert(_context.isConditionTrue, false);
-      helper.assert(_context.stopPropagation, false);
-      callWithContext(conditionFormatter.ifNIN, _context, 'titi', undefined);
-      helper.assert(_context.isConditionTrue, false);
-      helper.assert(_context.stopPropagation, false);
-      callWithContext(conditionFormatter.ifNIN, _context, undefined, undefined);
-      helper.assert(_context.isConditionTrue, false);
-      helper.assert(_context.stopPropagation, false);
-      callWithContext(conditionFormatter.ifNIN, _context, 12, 'titi');
-      helper.assert(_context.isConditionTrue, false);
-      helper.assert(_context.stopPropagation, false);
-      callWithContext(conditionFormatter.ifNIN, _context, {toto : 2 }, 3);
-      helper.assert(_context.isConditionTrue, false);
-      helper.assert(_context.stopPropagation, false);
-    });
-  });
-
-  describe('ifEM', function () {
-    it ('should matches empty values, string, arrays or objects', function () {
-      let _context = {isConditionTrue : false};
-      callWithContext(conditionFormatter.ifEM, _context, '');
-      helper.assert(_context.isConditionTrue, true);
-      helper.assert(_context.stopPropagation, false);
-      _context.isConditionTrue = false;
-      callWithContext(conditionFormatter.ifEM, _context, null);
-      helper.assert(_context.isConditionTrue, true);
-      helper.assert(_context.stopPropagation, false);
-      _context.isConditionTrue = false;
-      callWithContext(conditionFormatter.ifEM, _context, undefined);
-      helper.assert(_context.isConditionTrue, true);
-      helper.assert(_context.stopPropagation, false);
-      _context.isConditionTrue = false;
-      callWithContext(conditionFormatter.ifEM, _context, []);
-      helper.assert(_context.isConditionTrue, true);
-      helper.assert(_context.stopPropagation, false);
-      _context.isConditionTrue = false;
-      callWithContext(conditionFormatter.ifEM, _context, NaN);
-      helper.assert(_context.isConditionTrue, true);
-      helper.assert(_context.stopPropagation, false);
-      _context.isConditionTrue = false;
-      callWithContext(conditionFormatter.ifEM, _context, {});
-      helper.assert(_context.isConditionTrue, true);
-      helper.assert(_context.stopPropagation, false);
-    });
-
-    it('should matches not empty values, string, arrays or objects', function () {
-      var _context = {};
-
-      callWithContext(conditionFormatter.ifEM, _context, 0);
-      helper.assert(_context.isConditionTrue, false);
-      helper.assert(_context.stopPropagation, false);
-      _context.isConditionTrue = false;
-      callWithContext(conditionFormatter.ifEM, _context, new Date());
-      helper.assert(_context.isConditionTrue, false);
-      helper.assert(_context.stopPropagation, false);
-      _context.isConditionTrue = false;
-      callWithContext(conditionFormatter.ifEM, _context, 'sdsd');
-      helper.assert(_context.isConditionTrue, false);
-      helper.assert(_context.stopPropagation, false);
-      _context.isConditionTrue = false;
-      callWithContext(conditionFormatter.ifEM, _context, 12.33);
-      helper.assert(_context.isConditionTrue, false);
-      helper.assert(_context.stopPropagation, false);
-      _context.isConditionTrue = false;
-      callWithContext(conditionFormatter.ifEM, _context, true);
-      helper.assert(_context.isConditionTrue, false);
-      helper.assert(_context.stopPropagation, false);
-      _context.isConditionTrue = false;
-      callWithContext(conditionFormatter.ifEM, _context, [12, 23]);
-      helper.assert(_context.isConditionTrue, false);
-      helper.assert(_context.stopPropagation, false);
-      _context.isConditionTrue = false;
-      callWithContext(conditionFormatter.ifEM, _context, {d : 'd'});
-      helper.assert(_context.isConditionTrue, false);
-      helper.assert(_context.stopPropagation, false);
-    });
-  });
-  describe('ifNEM', function () {
-    it('should matches not empty values, string, arrays or objects', function () {
-      var _context = {};
-
-      callWithContext(conditionFormatter.ifNEM, _context, 0);
-      helper.assert(_context.isConditionTrue, true);
-      helper.assert(_context.stopPropagation, false);
-      _context.isConditionTrue = false;
-      callWithContext(conditionFormatter.ifNEM, _context, new Date());
-      helper.assert(_context.isConditionTrue, true);
-      helper.assert(_context.stopPropagation, false);
-      _context.isConditionTrue = false;
-      callWithContext(conditionFormatter.ifNEM, _context, 'sdsd');
-      helper.assert(_context.isConditionTrue, true);
-      helper.assert(_context.stopPropagation, false);
-      _context.isConditionTrue = false;
-      callWithContext(conditionFormatter.ifNEM, _context, 12.33);
-      helper.assert(_context.isConditionTrue, true);
-      helper.assert(_context.stopPropagation, false);
-      _context.isConditionTrue = false;
-      callWithContext(conditionFormatter.ifNEM, _context, true);
-      helper.assert(_context.isConditionTrue, true);
-      helper.assert(_context.stopPropagation, false);
-      _context.isConditionTrue = false;
-      callWithContext(conditionFormatter.ifNEM, _context, [12, 23]);
-      helper.assert(_context.isConditionTrue, true);
-      helper.assert(_context.stopPropagation, false);
-      _context.isConditionTrue = false;
-      callWithContext(conditionFormatter.ifNEM, _context, {d : 'd'});
-      helper.assert(_context.isConditionTrue, true);
-      helper.assert(_context.stopPropagation, false);
-    });
-
-    it ('should matches empty values, string, arrays or objects', function () {
-      let _context = {isConditionTrue : false};
-      callWithContext(conditionFormatter.ifNEM, _context, '');
-      helper.assert(_context.isConditionTrue, false);
-      helper.assert(_context.stopPropagation, false);
-      _context.isConditionTrue = false;
-      callWithContext(conditionFormatter.ifNEM, _context, null);
-      helper.assert(_context.isConditionTrue, false);
-      helper.assert(_context.stopPropagation, false);
-      _context.isConditionTrue = false;
-      callWithContext(conditionFormatter.ifNEM, _context, undefined);
-      helper.assert(_context.isConditionTrue, false);
-      helper.assert(_context.stopPropagation, false);
-      _context.isConditionTrue = false;
-      callWithContext(conditionFormatter.ifNEM, _context, []);
-      helper.assert(_context.isConditionTrue, false);
-      helper.assert(_context.stopPropagation, false);
-      _context.isConditionTrue = false;
-      callWithContext(conditionFormatter.ifNEM, _context, NaN);
-      helper.assert(_context.isConditionTrue, false);
-      helper.assert(_context.stopPropagation, false);
-      _context.isConditionTrue = false;
-      callWithContext(conditionFormatter.ifNEM, _context, {});
-      helper.assert(_context.isConditionTrue, false);
-      helper.assert(_context.stopPropagation, false);
-    });
-  });
-  describe('Combined conditions', function () {
-    describe('AND', function () {
-      it('should be true | ifNE / ifEQ / ifGTE / ifGT / ifLT / ifLTE / ifIN / ifNIN / ifEM / ifNEM', function () {
-        let _context = {isConditionTrue : false};
-        callWithContext(conditionFormatter.ifNE, _context, 'delorean', 'tesla');
-        callWithContext(conditionFormatter.and, _context);
-        callWithContext(conditionFormatter.ifEQ, _context, 'dragon', 'dragon');
-        callWithContext(conditionFormatter.and, _context);
-        callWithContext(conditionFormatter.ifGT, _context, 20, 1);
-        callWithContext(conditionFormatter.and, _context);
-        callWithContext(conditionFormatter.ifGTE, _context, -100, -100);
-        callWithContext(conditionFormatter.and, _context);
-        callWithContext(conditionFormatter.ifLT, _context, -1000, 30);
-        callWithContext(conditionFormatter.and, _context);
-        callWithContext(conditionFormatter.ifLTE, _context, 13987, 13987);
-        callWithContext(conditionFormatter.and, _context);
-        callWithContext(conditionFormatter.ifIN, _context, ['potatoes', 'bananas', 'tomatoes'], 'tomatoes');
-        callWithContext(conditionFormatter.and, _context);
-        callWithContext(conditionFormatter.ifNIN, _context, ['potatoes', 'bananas', 'tomatoes'], 'grapes');
-        callWithContext(conditionFormatter.and, _context);
-        callWithContext(conditionFormatter.ifEM, _context, null);
-        callWithContext(conditionFormatter.and, _context);
-        callWithContext(conditionFormatter.ifNEM, _context, new Date());
-        callWithContext(conditionFormatter.and, _context);
-        helper.assert(_context.isConditionTrue, true);
-        helper.assert(_context.isAndOperator, true);
-      });
-      it('should be false | ifNE / ifNIN', function () {
-        let _context = {isConditionTrue : false};
-        callWithContext(conditionFormatter.ifNE, _context, 'delorean', 'tesla');
-        callWithContext(conditionFormatter.and, _context);
-        callWithContext(conditionFormatter.ifNIN, _context, ['potatoes', 'bananas', 'tomatoes'], 'tomatoes');
-        helper.assert(_context.isConditionTrue, false);
-        helper.assert(_context.isAndOperator, true);
-      });
-      it('should be false | ifEQ / ifEM / ifNEM', function () {
-        let _context = {isConditionTrue : false};
-        callWithContext(conditionFormatter.ifEQ, _context, 'delorean', 'delorean');
-        callWithContext(conditionFormatter.and, _context);
-        callWithContext(conditionFormatter.ifEM, _context, []);
-        callWithContext(conditionFormatter.and, _context);
-        callWithContext(conditionFormatter.ifEM, _context, {id : '1'});
-        callWithContext(conditionFormatter.and, _context);
-        callWithContext(conditionFormatter.ifNEM, _context, 'Hey');
-        helper.assert(_context.isConditionTrue, false);
-        helper.assert(_context.isAndOperator, true);
-      });
-    });
-    describe('OR', function () {
-      it('should be true | ifNE / ifNIN', function () {
-        let _context = {isConditionTrue : false};
-        callWithContext(conditionFormatter.ifNE, _context, 'delorean', 'tesla');
-        callWithContext(conditionFormatter.or, _context);
-        callWithContext(conditionFormatter.ifNIN, _context, ['potatoes', 'bananas', 'tomatoes'], 'tomatoes');
-        helper.assert(_context.isConditionTrue, true);
-        helper.assert(_context.isAndOperator, false);
-      });
-
-      it('should be true | ifEQ / ifNEM / ifEM', function () {
-        let _context = {isConditionTrue : false};
-        callWithContext(conditionFormatter.ifEQ, _context, 'delorean', 'tesla');
-        callWithContext(conditionFormatter.or, _context);
-        callWithContext(conditionFormatter.ifNEM, _context, [1, 2, 3, 4, 5]);
-        callWithContext(conditionFormatter.or, _context);
-        callWithContext(conditionFormatter.ifEM, _context, {});
-        callWithContext(conditionFormatter.or, _context);
-        callWithContext(conditionFormatter.ifNEM, _context, 'Hey');
-        helper.assert(_context.isConditionTrue, true);
-        helper.assert(_context.isAndOperator, false);
-      });
-    });
-    describe('AND/OR/SHOW/ELSE SHOW', function () {
-      it('Should SHOW + or', function () {
-        let _context = {isConditionTrue : false};
-        callWithContext(conditionFormatter.ifGT, _context, 234, 2);
-        callWithContext(conditionFormatter.or, _context);
-        callWithContext(conditionFormatter.ifLTE, _context, 10, 2);
-        helper.assert(callWithContext(conditionFormatter.show, _context, null, 'space'), 'space');
-        helper.assert(_context.isConditionTrue, true);
-        helper.assert(_context.isAndOperator, false);
-        helper.assert(_context.stopPropagation, true);
-      });
-      it('Should NOT SHOW + or', function () {
-        let _context = {isConditionTrue : false};
-        callWithContext(conditionFormatter.ifGTE, _context, 2, 20);
-        callWithContext(conditionFormatter.or, _context);
-        callWithContext(conditionFormatter.ifLT, _context, 10, 2);
-        callWithContext(conditionFormatter.show, _context);
-        helper.assert(_context.isConditionTrue, false);
-        helper.assert(_context.isAndOperator, false);
-        helper.assert(_context.stopPropagation, false);
-      });
-      it('Should ELSESHOW + or', function () {
-        let _context = {isConditionTrue : false};
-        callWithContext(conditionFormatter.ifGTE, _context, 2, 20);
-        callWithContext(conditionFormatter.or, _context);
-        callWithContext(conditionFormatter.ifLT, _context, 10, 2);
-        callWithContext(conditionFormatter.show, _context);
-        helper.assert(_context.stopPropagation, false);
-        helper.assert(callWithContext(conditionFormatter.elseShow, _context, null, 'space'), 'space');
-        helper.assert(_context.isConditionTrue, false);
-        helper.assert(_context.isAndOperator, false);
-        helper.assert(_context.stopPropagation, true);
-      });
-      it('Should SHOW + and', function () {
-        let _context = {isConditionTrue : false};
-        callWithContext(conditionFormatter.ifIN, _context, [2, 30, 'apple', -1], 'apple');
-        callWithContext(conditionFormatter.and, _context);
-        callWithContext(conditionFormatter.ifLT, _context, -199, 21);
-        helper.assert(callWithContext(conditionFormatter.show, _context, null, 'space'), 'space');
-        helper.assert(_context.isConditionTrue, true);
-        helper.assert(_context.isAndOperator, true);
-        helper.assert(_context.stopPropagation, true);
-      });
-      it('Should SHOW + multiple and', function () {
-        let _context = {isConditionTrue : false};
-        callWithContext(conditionFormatter.ifNIN, _context, 'This is a sentence 1234 hey', 'Hello');
-        callWithContext(conditionFormatter.and, _context);
-        callWithContext(conditionFormatter.ifLTE, _context, 200, 200);
-        callWithContext(conditionFormatter.and, _context);
-        callWithContext(conditionFormatter.ifLT, _context, 0, 1);
-        helper.assert(callWithContext(conditionFormatter.show, _context, null, 'space'), 'space');
-        helper.assert(_context.isConditionTrue, true);
-        helper.assert(_context.isAndOperator, true);
-        helper.assert(_context.stopPropagation, true);
-      });
-      it('Should SHOW + multiple or', function () {
-        let _context = {isConditionTrue : false};
-        callWithContext(conditionFormatter.ifNIN, _context, 'This is a sentence 1234 hey', 'hey');
-        callWithContext(conditionFormatter.or, _context);
-        callWithContext(conditionFormatter.ifLTE, _context, 22333333, 2100);
-        callWithContext(conditionFormatter.or, _context);
-        callWithContext(conditionFormatter.ifEM, _context, null);
-        callWithContext(conditionFormatter.or, _context);
-        callWithContext(conditionFormatter.ifGTE, _context, -1, 0);
-        helper.assert(callWithContext(conditionFormatter.show, _context, null, 'space'), 'space');
-        helper.assert(_context.isConditionTrue, true);
-        helper.assert(_context.isAndOperator, false);
-        helper.assert(_context.stopPropagation, true);
-      });
-      it('Should elseShow + multiple or', function () {
-        let _context = {isConditionTrue : false};
-        callWithContext(conditionFormatter.ifNIN, _context, 'This is a sentence 1234 hey', 'hey');
-        callWithContext(conditionFormatter.or, _context);
-        callWithContext(conditionFormatter.ifLTE, _context, 22222222, 2100);
-        callWithContext(conditionFormatter.or, _context);
-        callWithContext(conditionFormatter.ifEM, _context, 'no empty');
-        callWithContext(conditionFormatter.or, _context);
-        callWithContext(conditionFormatter.ifGTE, _context, -1, 0);
-        callWithContext(conditionFormatter.show, _context);
-        helper.assert(callWithContext(conditionFormatter.elseShow, _context, null, 'space'), 'space');
-        helper.assert(_context.isConditionTrue, false);
-        helper.assert(_context.isAndOperator, false);
-        helper.assert(_context.stopPropagation, true);
-      });
-=======
   describe('New conditional system ifEQ, ifNE, ...', function () {
 
     const _contextAndExpectedResultWhenConditionIsTrue = [
@@ -1955,7 +902,6 @@
       helper.assert(conditionFormatter.len(undefined), 0);
       helper.assert(conditionFormatter.len(null), 0);
       helper.assert(conditionFormatter.len(-1), 0);
->>>>>>> 49740edd
     });
   });
 
