<<<<<<< HEAD
### v2.0.x

  - 🚀 **Accepts dynamic variables in all formatters!**

    Carbone passes data to formatters if parameters start with a dot `.` and is not surrounded by quotes. Here is an example:

    *Data*
      ```js
        {
          id : 10,
          qtyA : 20,
          subObject : {
            qtyB : 5,
            qtyC : 3
          },
          subArray : [{
            id : 1000,
            qtyE : 3
          }]
        }
      ```

    *Template => Result*

    do mathematical operations:<br>
    `{d.subObject.qtyB:add(.qtyC)}` => 8 (5+3)

    read parent attributes if you use two dots, grandparents if you use three dots, etc...<br>
    `{d.subObject.qtyB:add(.qtyC):add(..qtyA)}` => 28  (5+3+20)

    read parent objects and their children attributes (no limit in depth)<br>
    `{d.subArray[i].qtyE:add(..subObject.qtyC)` => 6 (3+3)

    It returns an error if the attribute does not exist<br>
    `{d.subArray[i].qtyE:add(..badAttr)` => [[C_ERROR]] badAttr not defined

    You cannot access arrays<br>
    `{d.subObject.qtyB:add(..subArray[0].qtyE)}` => [[C_ERROR]] subArray[0] not defined

  - ⚡️ **New conditional formatters, and a new IF-block system to hide/show a part of the document** 

    - `ifEQ  (value)` : Matches values that are equal to a specified value, it replaces `ifEqual`
    - `ifNE  (value)` : Matches all values that are not equal to a specified value
    - `ifGT  (value)` : Matches values, string.length, array.length or object.length that are greater than a specified value
    - `ifGTE (value)` : Matches values, string.length, array.length or object.length that are greater than or equal to a specified value
    - `ifLT  (value)` : Matches values, string.length, array.length or object.length that are less than a specified value
    - `ifLTE (value)` : Matches values, string.length, array.length or object.length that are less than or equal to a specified value
    - `ifIN  (value)` : Matches any of the values specified in an array or string, it replaces `ifContain`
    - `ifNIN (value)` : Matches none of the values specified in an array or string
    - `ifEM  (value)` : Matches empty values, string, arrays or objects, it replaces `ifEmpty`
    - `ifNEM (value)` : Matches not empty values, string, arrays or objects
    - `and   (value)` : AND operator between two consecutives conditional formatters 
    - `or    (value)` : (default) OR operator between two consecutives conditional formatters 
    - `hideBegin` and `hideEnd` : hide text block between hideBegin and hideEnd if condition is true
    - `showBegin` and `showEnd` : show a text block between showBegin and showEnd if condition is true
    - `show (message)`          : print a message if condition is true
    - `elseShow (message)`      : print a message if condition is false

    No formatters can be chained after `hideBegin`, `hideEnd`, `showBegin`, `showEnd`.

    These new formatters replace the old ones `ifEqual`, `ifEmpty` and `ifContain`. We keep these old formatters
    for backwards compatibility. You should avoid using them in new templates.

    *Data*
      ```js
        {
          id : 10,
          qtyA : 20
        }
      ```
    *Template => Result*

    print simple message according to the result of a condition<br>
    `{d.id:ifEQ(10):show('hey')}` => hey

    print simple message according to the result of multiple conditions, combining with dynamic variables! 🤩<br>
    `{d.id:ifEQ(10):and(.qtyA):ifEQ(20):show('hey'):elseShow('hide')}` => hey

    hide or show a block of text in the document ⚡️<br>
    `{d.id:ifEQ(10):showBegin}` block of text  `{d.id:showEnd}` => block of text<br>
    `{d.id:ifEQ(12):showBegin}`  block of text  `{d.id:showEnd}` => 

  - ☀️ **Accepts to iterate on attributes of objects as is if it was an array**
    ```js
    {
      myObject : {
        paul : '10',
        jack : '20',
        bob  : '30'
      }
    }
    ```

    In the report: 
    ```
      {d.myObject[i].att} {d.myObject[i].val}
      {d.myObject[i+1].att} {d.myObject[i+1].val}
    ```
    - use .att to print the attribue
    - use .val to print the value

    You can even access nested objects and nested arrays inside `val`: `{d.myObject[i].val.myArray[i].id}`

  - Fix: avoid crashing when a static image was inserted in a loop in MS Word templates
  - Update totals in ODS and XSLX files
  - `formatC` supports many crypto currencies
  - Fix: Accepts comma in formatter parameters such as `{d.sentenceExist:ifEqual(1, 'Some sentence, some more sentences.')}`
  - Fix: nested array in XML (but not in JSON) was not printed correctly
    ```
      {d.countries[i].name}
        {d.movies[i].subObject.name}
        {d.movies[i+1].subObject.name}
      {d.countries[i+1].name}
    ``` 
  - Fix: avoid crashing when a sub-object is null or undefined in data
  - Fix: avoid crashing when the parent object of an array is null or undefined in data
  - Eslint code + add eslint tools
  - Fix: accepts dashes characters in JSON data. Before, Carbones crashes when using `{d.my-att-with-dash}`
  - Fix: avoid crashing when a XLSX template contains charts
  - Beta: supports dynamic charts rendering in XLSX if these conditions are met:
    - first, draw a chart in MS Excel and replace your data with Carbone markers
    - datas of the chart should be placed at the top-left corner of the spreadsheet
    - all numbers are formatted with formatN() formatter
  - Fix: accepts whitespace in array filters with simple quote and double quotes 
    Example: `{d.cars[i, type='Tesla car'].name}`
             `{d.cars[i, type="Tesla car"].name}`

  - (Fix LibreOffice detection on Windows)

=======
### v1.3.0
  - Fix LibreOffice detection on Windows
  - Accepts non-alphanumeric characters in variables names, values, ... For example, `{d.i💎d}` is allowed
  - Improve security in the builder and reduce memory consumption
>>>>>>> b7a2c014

### v1.2.1
  - Release June 11, 2019
  - Fix `arrayMap()` if used with an array of strings or integer

### v1.2.0
  - Release March 13, 2019
  - Add new formatters
    - `convCurr(targetCurrency, sourceCurrency)` to convert from one currency to another
    - `formatN()` format number according to the locale (lang). Examples:
      - old `toFixed(2):toFR` can be replaced by `formatN(2)`
    - `formatC()` format currency according to the locale and the currency
      - old `toFixed(2)} {t(currency)}` can be replaced by `formatC(2)`
    - `formatD()` format date according to the locale. Same as `convDate`, but consider parameters are swapped 
      for consistency with formatN. Moreover, `patternIn` is ISO8601 by default.
    - `convDate()` is deprecated
    - `add(valueToAdd)`, `mul(valueToMultiply)`, `sub(valueToSubstract)`,`div(value)` : mathematical operations
    - `substr(start, end)` : slice strings
  - `carbone.set` and `carbone.render` have new options
    - `currencySource` : default currency of source data. Ex 'EUR' 
    - `currencyTarget` : default target currency when the formatter `convCurr` is used without target
    - `currencyRates`  : rates, based on EUR { EUR : 1, USD : 1.14 }
  - Fix memory leaks: one file descriptor remains opened
  - Fix crash when template is not correct
  - Now `option.lang` must use the i18n format 'fr-fr' instead of just 'fr'
  - Add fallback to basic sorting when timsort crashes
  - Bump debug and moment to fix vulnerabilities
  - Remove Support of NodeJS 4

### v1.1.1
  - Release October 11, 2018
  - Better Windows support by improving path detection for `soffice` and `python` across all operating platforms. Done by Robert Kawecki (@rkaw92).

### v1.1.0
  - Release February 26, 2018
  - Fix: should find markers even if there is a opening bracket `{` before the markers
  - Fix: accept to nest arrays in XML whereas these arrays are not nested in JSON
  - Fix: markers were not parsed if formatters were used directly on `d` or `c` like this `{d:ifEmpty('yeah')}` ...
  - Fix: keep the first element of the array if the custom iterator is constant
  - Fix a lot of strange bugs when using a filter without iterators in arrays (ex. `{d.cities[i=0].temperature}`)
  - Optimization: gain x10 when sorting 1 Million of rows
  - Add formatter `unaccent` to remove accent from string
  - `carbone.set` does not overwrite user-defined translations
  - Accepts iteration on non-XML. Example: `{d[i].brand} , {d[i+1].brand}` 
  - Add new formatters
    - `unaccent()` to remove accent from string
    - `count()` to print a counter in loops. Usage: `{d[i].name:count()}`
    - `convCRLF()` to convert text, which contains `\r\n` or `\n`, into "real" carriage return in odt or docx document
  - Formatters which have the property `canInjectXML = true` can inject XML in documents
  - Return an error in render callback when LibreOffice is not detected 
  - Get the last object of an array using negative values when filtering with `i` iterator
    - `{d.cities[i=-1].temperature}` shows the temperature (if the array is not empty) of the last city
    - `{d.cities[i=-2].temperature}` shows the temperature of the city before the last
    - ...


### V1.0.1
  - Release October 13, 2017
  - Automatically remove XML-incompatible control codes (U+0000 to U+0008 and U+000B to U+000C and U+000E to U+001F) before inserting data in templates
  - Fix: ifEqual did not work correctly with boolean values

### V1.0.0
  - Release June 7, 2017 - First Public Release, First Public Demo on the [Web2day](https://web2day.co) event!
  - It loads all lang at startup, and it is able to change the lang at runtime
  - Avoid unnecessary synchronous code in `carbone.set`
  - Improve documentation
  - Default template path is working directory by default
  - Return the list of supported format when an unknown `options.convertTo` is used
  - Accept more input type
  - Remove deprecated formatters
  - `carbone.set` takes into account changes on `factories` and `startFactory` parameters
  - Fix: a report without markers, except lang ones, is translated
  - Fix: avoid creating LibreOffice zombies when node crashes
  - Fix: avoid using LibreOffice if `options.convertTo` equals input file extension
  - Fix: improve markers detection to avoid removing some XML variable like `{DSDSD-232D}` used in DOCX
  - Fix: now compatible with node v4.5.0+, v6+, v8+

### v0.13.1
  - Release February 22, 2017
  - Access properties of the parent object with two (or more) points `..` and then access children properties as usual: `{d.cities[i, temp=20]..country.history.sport.value}`
  - Do not crash when there is a javascript error during building process
  - Improve error outputs: detect when an unknown formatter is used, and propose a correction

### v0.13.0
  - Release February 20, 2017
  - Access properties of the parent object with two points `..` or more. Use case: conditional printing of properties using filters in nested arrays: 
    - `{d.cities[i, temp=20]..countryName}` prints `d.countryName` only when the temperature of cities equals 20
  - Built-in conditional formatters, which starts by `if`, stop propagation to next formatters if the condition is true
  - New formatters:
    - `convEnum(d, type)`: convert enums to human readable values
    - `ifEqual(d, value, messageIfTrue, continueOnSuccess)`: show message if `d == value`, and stop propagation to next formatters unless `continueOnSuccess` is true
    - `ifContain(d, value, messageIfTrue, continueOnSuccess)`: show message if `d contains value`, and stop propagation to next formatters unless `continueOnSuccess` is true
    - `print(d, message)`: print message
  - New function `carbone.renderXML(xmlString, data, options, callback)` to render XML directly
  - Change the lang dynamically in `carbone.render` and `carbone.renderXML` with `options.lang = 'fr'`. The date formatter is automatically propagated on formatters such as `convDate`
  - Replace module zipfile by yauzl: faster, lighter, asynchrone 
  - XLSX templates are accepted (beta)
  - Parse embedded XLSX and DOCX documents
  - Add a tool to search a text within a marker in all reports `carbone find :formatterName` 


### v0.12.5
  - Release December 1, 2016
  - Bump moment.js to 2.17.0
  - Add some powerful and tested formatters: `ifEmpty`, `arrayJoin`, `arrayMap`, `convDate`, `lowerCase`, `upperCase`, `ucFirst`, `ucWords`
  - Fix: in formatters `convert`, `format`, `addDays`, `parse`: if the date is null or undefined these formatters return null or undefined instead of "Invalid Date"

### v0.12.4
  - Fix: `carbone.render` crash if `options` contains `formatName` without `formatOptionsRaw` and `formatOptions` 

### v0.12.3
  - Fix: on OSX, the LibreOffice 5.2 path has changed
  - Possibility to add the source file extension in `options` when using `convert(data, convertTo, options, callback)` function. It is mandatory for CSV files otherwise LibreOffice does not understand the file type.
  ```
    {
      fieldSeparator  : ',',
      textDelimiter   : '"',
      characterSet    : '76',
      sourceExtension : '.csv'
    }
  ```

### v0.12.2
  - Fixed crash when a document cannot be parsed. It returns an error instead of crashing

### v0.12.1
  - Fixed crash when a document cannot be converted (ods -> doc for example). It returns an error instead of crashing
  - Update documentation to install LibreOffice 5.1 on Ubuntu Server
  - Fix: crashed when using a nested undefined object inside a template

### v0.12.0
  - Upgrade Zipfile, improve some tests for Node.js 4.x compatibility

### v0.11.3
  - Fixed crash when data contains a lot of nested arrays

### v0.11.2
  - Fix a performance issue when a template isn't using iterators at all, this issue caused the array of data to become really big in some cases even though only a small portion of the data was really used

### v0.11.1
  - CarboneJS Server can be used on a remote server. CarboneJS send the document by socket instead of writing a file locally (only when a document conversion occurs)
  - CarboneJS Server 0.11 is still compatible with CarboneJS v0.10 clients
  - Add two benchmarks tests
  - Fix a random failure in a test


### v0.10.1

  - Allow the comparison operator `!=` in your template: `{d.cars[engine.power != 3].name}`
  - Add a newline at the end of the lang file
  - Fix: Translation, upper and lower case order does not depend on user's language anymore
  - Do not restart LibreOffice if the document is corrupted (restart it only after 10 consecutive attemps)
  - Return an error when the document cannot be converted
  - Improve stability in general
  - Socket connections have been improved:
    + it manages TLS communications
    + it increases the delay between two connection attempts exponentially until it reaches a maximum delay of 20sec
  - Fix bugs in tests
  - Compatible with Node v0.12
  - Update zipfile dependency
  - Now, the repetition algorithm can flatten an array of objects!!
    + it accepts to increment multiple arrays in the same time
    + it repeats automatically all markers that are on the same row of all nested arrays

    Example:

  **Datas:**

    ```
      [
        {
          'site' : {'label':'site_A'},
          'cars' : [
            {
              'name': 'prius',
              'spec': {'weight': 1},
              'wheels':[
                {'brand':'mich'},
                {'brand':'cont'}
              ]
            },
            {
              'name': 'civic',
              'spec': {'weight': 2},
              'wheels':[
                {'brand':'mich'}
              ]
            },
          ],
        },{
          'site' : {'label':'site_B'},
          'cars' : [{
              'name': 'modelS',
              'spec': {'weight': 1},
              'wheels':[
                {'brand':'mich'},
                {'brand':'uni' },
                {'brand':'cont'}
              ]
            }
          ],
        }
      ];
    ```

  **Template:**

| site                | car name               | weight                         | brand                                |
| ------------------- | ---------------------- | ------------------------------ | ------------------------------------ |
| {d[i].site.label}   | d[i].cars[i].name}     | {d[i].cars[i].spec.weight}     | {d[i].cars[i].wheels[i].brand}       |
| {d[i+1].site.label} | d[i+1].cars[i+1].name} | {d[i+1].cars[i+1].spec.weight} | {d[i+1].cars[i+1].wheels[i+1].brand} |


  **Result:**

| site                | car name               | weight                         | brand                                |
| ------------------- | ---------------------- | ------------------------------ | ------------------------------------ |
| site_A              | prius                  | 1                              |  mich                                |
| site_A              | prius                  | 1                              |  cont                                |
| site_A              | civic                  | 2                              |  mich                                |
| site_B              | modelS                 | 1                              |  mich                                |
| site_B              | modelS                 | 1                              |  uni                                 |
| site_B              | modelS                 | 1                              |  cont                                |



  - Warning: cannot use moxie-zip 0.0.4 because this commit (https://github.com/spocke/moxie-zip/commit/cbc6af14dc2318bbcfcfa82ebaf183c525346ae2) creates wrong *.ods files. The empty directory Bitmap is replaced by a executable file.

### v0.10.0

  - Add new conversion options for CSV export

  Now it is possible to pass conversion options to LibreOffice. The attribute `convertTo` can be an object instead of a string:

  ```
    var _options = {
      'convertTo' : {
        'formatName' : 'csv',
        'formatOptions' : {
          'fieldSeparator'    : '+',
          'textDelimiter'     : '"',
          'characterSet'      : '0'
        }
      }
    };
    carbone.render(_filePath, data, _options, function(err, result){
      ...
    });
  ```

  - Add the possibility to pass raw conversion options to LibreOffice. See documentation: https://wiki.openoffice.org/wiki/Documentation/DevGuide/Spreadsheets/Filter_Options

  ```
    var _options = {
      'convertTo' : {
        'formatName' : 'csv',
        'formatOptionsRaw' : '124,34,0'
      }
    };
    carbone.render(_filePath, data, _options, function(err, result){
      ...
    });
  ```

  - Improve LibreOffice detection algorithm for Linux. Now, it supports any version of LibreOffice
  - BUG fix: When two nested arrays were incremented in the same time `{d.tab[i+1].subtab[i+1]}`, it could generate bad XML in certain cases<|MERGE_RESOLUTION|>--- conflicted
+++ resolved
@@ -1,4 +1,3 @@
-<<<<<<< HEAD
 ### v2.0.x
 
   - 🚀 **Accepts dynamic variables in all formatters!**
@@ -127,13 +126,9 @@
              `{d.cars[i, type="Tesla car"].name}`
 
   - (Fix LibreOffice detection on Windows)
-
-=======
-### v1.3.0
-  - Fix LibreOffice detection on Windows
   - Accepts non-alphanumeric characters in variables names, values, ... For example, `{d.i💎d}` is allowed
   - Improve security in the builder and reduce memory consumption
->>>>>>> b7a2c014
+
 
 ### v1.2.1
   - Release June 11, 2019
