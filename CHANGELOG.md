--- conflicted
+++ resolved
@@ -49,13 +49,8 @@
     - `ifNIN (value)` : Matches none of the values specified in an array or string
     - `ifEM  (value)` : Matches empty values, string, arrays or objects, it replaces `ifEmpty`
     - `ifNEM (value)` : Matches not empty values, string, arrays or objects
-<<<<<<< HEAD
-    - `and   (value)` : AND operator between two consecutive conditional formatters 
-    - `or    (value)` : (default) OR operator between two consecutive conditional formatters 
-=======
-    - `and   (value)` : AND operator between two consecutives conditional formatters
-    - `or    (value)` : (default) OR operator between two consecutives conditional formatters
->>>>>>> 49740edd
+    - `and   (value)` : AND operator between two consecutive conditional formatters
+    - `or    (value)` : (default) OR operator between two consecutive conditional formatters
     - `hideBegin` and `hideEnd` : hide text block between hideBegin and hideEnd if condition is true
     - `showBegin` and `showEnd` : show a text block between showBegin and showEnd if condition is true
     - `show (message)`          : print a message if condition is true
@@ -127,11 +122,7 @@
     - first, draw a chart in MS Excel and replace your data with Carbone markers
     - datas of the chart should be placed at the top-left corner of the spreadsheet
     - all numbers are formatted with formatN() formatter
-<<<<<<< HEAD
-  - Fix: accepts white-space in array filters with simple quote and double quotes 
-=======
-  - Fix: accepts whitespace in array filters with simple quote and double quotes
->>>>>>> 49740edd
+  - Fix: accepts white-space in array filters with simple quote and double quotes
     Example: `{d.cars[i, type='Tesla car'].name}`
              `{d.cars[i, type="Tesla car"].name}`
 
@@ -139,10 +130,7 @@
   - Accepts non-alphanumeric characters in variables names, values, ... For example, `{d.i💎d}` is allowed
   - Improve security in the builder and reduce memory consumption
   - Fix crash when markers are next to each over `{d.id}{d.other}`
-<<<<<<< HEAD
   - Accept direct access in arrays such as `{d.myArray[2].val}` instead of `{d.myArray[i=2].val}`
-=======
->>>>>>> 49740edd
 
 
 ### v1.2.1
