
/**
 * Test if data is empty (null, undefined, [], {}, ...)
 *
 * @example [ null     ,  "D'oh!" ]
 * @example [ []       ,  "D'oh!" ]
 * @example [ {}       ,  "D'oh!" ]
 * @example [ ""       ,  "D'oh!" ]
 * @example [ 0        ,  "D'oh!" ]
 * @example [ "homer"  ,  "D'oh!" ]
 * @example [ [23]     ,  "D'oh!" ]
 * @example [ {"id":3} ,  "D'oh!" ]
 *
 * @param  {Mixed} d                   data
 * @param  {String} message            message to print if JSON data is empty
 * @param  {Boolean} continueOnSuccess [optional], if true, next formatter will be called even if the condition is true
 * @return {Mixed}                     `message` if condition is true, `d` otherwise
 */
function ifEmpty (d, message, continueOnSuccess) {
  if (  d === null
    || typeof(d) === 'undefined'
    || d === ''
    || d instanceof Array && d.length === 0
    || d.constructor === Object && Object.keys(d).length === 0
    || Number.isNaN(d) === true) {
    if (continueOnSuccess !== true && continueOnSuccess !== 'true') {
      this.stopPropagation = true;
    }
    return message;
  }
  return d;
}

/**
 * Test if a value equals a variable
 *
 * @example [ 100      , 100     ,  "bingo" ]
 * @example [ 100      , 101     ,  "bingo" ]
 * @example [ "homer"  , "homer" ,  "bingo" ]
 * @example [ "homer"  , "bart"  ,  "bingo" ]
 * @example [ ""       , ""      ,  "bingo" ]
 * @example [ null     , 100     ,  "bingo" ]
 * @example [ null     , null    ,  "bingo" ]
 * @example [ 0        , 100     ,  "bingo" ]
 *
 * @param  {String|Integer|Boolean}   d                 data
 * @param  {String|Integer|Boolean}   value             value to test
 * @param  {String}                   messageIfTrue     message to print if the value equals JSON data
 * @param  {Boolean}                  continueOnSuccess [optional], if true, next formatter will be called even if the condition is true
 * @return {Mixed}                    `message` if condition is true, `d` otherwise
 */
function ifEqual (d, value, messageIfTrue, continueOnSuccess) {
  // Convert everything in string (not strict Equal)
  if (d + '' === value + '') {
    if (continueOnSuccess !== true && continueOnSuccess !== 'true') {
      this.stopPropagation = true;
    }
    return messageIfTrue;
  }
  return d;
}

/**
 * Test if a string or an array contains a value
 *
 * @example [ "your beautiful eyes", "beauti",  "bingo" ]
 * @example [ "your beautiful eyes", "leg"   ,  "bingo" ]
 * @example [ "your beautiful eyes", "eyes"  ,  "bingo" ]
 * @example [ ""                   , "eyes"  ,  "bingo" ]
 * @example [ "your beautiful eyes", ""      ,  "bingo" ]
 * @example [ [100, 120, 20]       , 120     ,  "bingo" ]
 * @example [ [100, 120, 20]       , 99      ,  "bingo" ]
 * @example [ ["your", "eyes"]     , "eyes"  ,  "bingo" ]
 * @example [ []                   , "eyes"  ,  "bingo" ]
 *
 * @param  {String|Array}             d                 data
 * @param  {String|Integer|Boolean}   value             value to search
 * @param  {String}                   messageIfTrue     message to print if JSON data contains the value
 * @param  {Boolean}                  continueOnSuccess [optional], if true, next formatter will be called even if the condition is true
 * @return {Mixed}                    `message` if condition is true, `d` otherwise
 */
function ifContain (d, value, messageIfTrue, continueOnSuccess) {
  if ((typeof(d) === 'string' || d instanceof Array) && d.indexOf(value) !== -1) {
    if (continueOnSuccess !== true && continueOnSuccess !== 'true') {
      this.stopPropagation = true;
    }
    return messageIfTrue;
  }
  return d;
}

/**
 * Change default operator between conditional formatters
 *
 * For example: `{d.car:ifEQ('delorean'):and(.speed):ifGT(80):show('TravelInTime'):elseShow('StayHere')}`
 * means "if  d.car equals 'delorean' AND d.speed is greater than 80, then it prints 'TravelInTime', otherwise
 * it prints 'StayHere'
 *
 * @version 2.0
 * @param  {Mixed} d      data
 * @param  {Mixed} value  [optional] new value to test
 * @return {Mixed}        if `value` is defined, the next formatter "sees" this new value instead of the original value
 */
function and (d, value) {
  this.isAndOperator = true;
  if (arguments.length === 1) {
    return d;
  }
  return value;
}

/**
 * Change default operator between conditional formatters
 *
 * For example: `{d.car:ifEQ('delorean'):or(.speed):ifGT(80):show('TravelInTime'):elseShow('StayHere')}`
 * means "if  d.car equals 'delorean' OR d.speed is greater than 80, then it prints 'TravelInTime', otherwise
 * it prints 'StayHere'
 *
 *
 * @version 2.0
 * @param  {Mixed} d      data
 * @param  {Mixed} value  [optional] new value to test
 * @return {Mixed}        if `value` is defined, the next formatter "sees" this new value instead of the original value
 */
function or (d, value) {
  this.isAndOperator = false;
  if (arguments.length === 1) {
    return d;
  }
  return value;
}

/**
 * Update condition according to operator and / or
 *
 * By default, we consider "or" operator
 * @private
 *
 * @version 2.0
 * @param  {Boolean} operator              if true, the operator is AND, otherwhise it is OR
 * @param  {Boolean} currentConditionState the current condition state
 * @param  {Boolean} newValue              the value coming form the previous condition
 * @return {Boolean}                       the condition result
 */
function _updateCondition (isAndOperator, currentConditionState, newValue) {
  if (isAndOperator === true) {
    return currentConditionState = currentConditionState && newValue;
  }
  return currentConditionState = currentConditionState || newValue;
}

/**
 * Matches empty values, string, arrays or objects (null, undefined, [], {}, ...), it replaces `ifEmpty`.
 *
 * @version 2.0
 * @exampleContextFormatter [ null     ] true
 * @exampleContextFormatter [ []       ] true
 * @exampleContextFormatter [ {}       ] true
 * @exampleContextFormatter [ ""       ] true
 * @exampleContextFormatter [ 0        ] false
 * @exampleContextFormatter [ "homer"  ] false
 * @exampleContextFormatter [ [23]     ] false
 * @exampleContextFormatter [ {"id":3} ] false
 *
 * @param  {Mixed} d  data
 */
function ifEM (d) {
  var _result = false;
  if (  d === null
    || typeof(d) === 'undefined'
    || d === ''
    || d instanceof Array && d.length === 0
    || d.constructor === Object && Object.keys(d).length === 0
    || Number.isNaN(d) === true) {
    _result = true;
  }
  this.isConditionTrue = _updateCondition(this.isAndOperator, this.isConditionTrue, _result);
  return d;
}

/**
 * Matches not empty values, string, arrays or objects
 *
 * @version 2.0
 * @exampleContextFormatter [ 0        ] true
 * @exampleContextFormatter [ "homer"  ] true
 * @exampleContextFormatter [ [23]     ] true
 * @exampleContextFormatter [ {"id":3} ] true
 * @exampleContextFormatter [ null     ] false
 * @exampleContextFormatter [ []       ] false
 * @exampleContextFormatter [ {}       ] false
 * @exampleContextFormatter [ ""       ] false
 *
 * @param  {Mixed} d  data
 */
function ifNEM (d) {
  var _result = true;
  if (  d === null
    || typeof(d) === 'undefined'
    || d === ''
    || d instanceof Array && d.length === 0
    || d.constructor === Object && Object.keys(d).length === 0
    || Number.isNaN(d) === true) {
    _result = false;
  }
  this.isConditionTrue = _updateCondition(this.isAndOperator, this.isConditionTrue, _result);
  return d;
}

/**
 * Matches all values that are not equal to a specified value. It can be combined with other formatters to create conditional content. It returns the initial marker. The state of the condition is not returned.
 *
 * @version 2.0
 * @exampleContextFormatter [ 100      , 100     ] false
 * @exampleContextFormatter [ 100      , 101     ] true
 * @exampleContextFormatter [ "homer"  , "homer" ] false
 * @exampleContextFormatter [ "homer"  , "bart"  ] true
 * @exampleContextFormatter [ ""       , ""      ] false
 * @exampleContextFormatter [ null     , 100     ] true
 * @exampleContextFormatter [ null     , null    ] false
 * @exampleContextFormatter [ 0        , 100     ] true
 *
 * @param {String|Array|Integer} d
 * @param {String|Array|Integer} value value to test
 * @returns It returns the initial value `d`. The state of the condition is not returned.
 */
function ifEQ (d, value) {
  var _result = false;
  // Convert everything in string (not strict Equal)
  if (d + '' === value + '') {
    _result = true;
  }
  this.isConditionTrue = _updateCondition(this.isAndOperator, this.isConditionTrue, _result);
  return d;
}

/**
 * Matches all values that are not equal to a specified value. It can be combined with other formatters to create conditional content. It returns the initial marker. The state of the condition is not returned.
 *
 * @version 2.0
 * @exampleContextFormatter [ 100      , 100     ] false
 * @exampleContextFormatter [ 100      , 101     ] true
 * @exampleContextFormatter [ "homer"  , "homer" ] false
 * @exampleContextFormatter [ "homer"  , "bart"  ] true
 * @exampleContextFormatter [ ""       , ""      ] false
 * @exampleContextFormatter [ null     , 100     ] true
 * @exampleContextFormatter [ null     , null    ] false
 * @exampleContextFormatter [ 0        , 100     ] true
 *
 * @param {String|Array|Integer} d
 * @param {String|Array|Integer} value value to test
 * @returns It returns the initial value `d`. The state of the condition is not returned.
 */
function ifNE (d, value) {
  var _result = true;
  if (d + '' === value + '') {
    _result = false;
  }
  this.isConditionTrue = _updateCondition(this.isAndOperator, this.isConditionTrue, _result);
  return d;
}

/**
 * Matches values that are greater than a specified value.
 *
 * @version 2.0
 * @exampleContextFormatter [1234, 1] true
 * @exampleContextFormatter ["50", "-29"] true
 * @exampleContextFormatter ["32q", "4q2"] true
 * @exampleContextFormatter ["1234Hello", "1"] true
 * @exampleContextFormatter ["10", "8Hello1234"] true
 * @exampleContextFormatter [-23, 19] false
 * @exampleContextFormatter [1, 768] false
 * @exampleContextFormatter [0, 0] false
 * @exampleContextFormatter [-2891, "33Hello"] false
 *
 * @param {Integer} d
 * @param {Integer} value value to test
 * @returns It returns the initial value `d`. The state of the condition is not returned.
 */
function ifGT (d, value) {
  var _result = false;
  var _value = parseFloat(value);
  var _d     = parseFloat(d);
<<<<<<< HEAD
  // Convert everything in string (not strict Equal)
  if (typeof d === 'number' && _d                    > _value
      || typeof d === 'string'      && value && d.length              > value.length
      || Array.isArray(d) === true  && value && d.length              > value.length
      || d && d.constructor === Object && value && value.constructor === Object && Object.keys(d).length > Object.keys(value).length ) {
=======

  if (Number.isNaN(_d) === false && Number.isNaN(_value) === false && _d > _value) {
>>>>>>> 49740edd
    _result = true;
  }
  this.isConditionTrue = _updateCondition(this.isAndOperator, this.isConditionTrue, _result);
  return d;
}

/**
 * Matches values that are greater than or equal to a specified value.
 *
 * @version 2.0
 * @exampleContextFormatter [50, -29] true
 * @exampleContextFormatter [1, 1] true
 * @exampleContextFormatter [1290, 768] true
 * @exampleContextFormatter ["1234", "1"] true
 * @exampleContextFormatter [-23, 19] false
 * @exampleContextFormatter [1, 768] false
 * @exampleContextFormatter ["1" , "1234"] false
 *
 * @param {Integer} d
 * @param {Integer} value value to test
 * @returns It returns the initial value `d`. The state of the condition is not returned.
 */
function ifGTE (d, value) {
  var _result = false;
  var _value = parseFloat(value);
  var _d     = parseFloat(d);
<<<<<<< HEAD
  // Convert everything in string (not strict Equal)
  if (   typeof d === 'number' && _d                    >= _value
      || typeof d === 'string'      &&  value && d.length    >= value.length
      || Array.isArray(d) === true  && value && d.length     >= value.length
      || d && d.constructor === Object && value && value.constructor === Object && Object.keys(d).length >= Object.keys(value).length ) {
=======

  if (Number.isNaN(_d) === false && Number.isNaN(_value) === false && _d >= _value) {
>>>>>>> 49740edd
    _result = true;
  }
  this.isConditionTrue = _updateCondition(this.isAndOperator, this.isConditionTrue, _result);
  return d;
}

/**
 * Matches values that are less than a specified value.
 *
 * @version 2.0
 * @exampleContextFormatter [-23, 19] true
 * @exampleContextFormatter [1, 768] true
 * @exampleContextFormatter ["1" , "1234"] true
 * @exampleContextFormatter ["123dsf", "103123"] true
 * @exampleContextFormatter [-1299283, "-2891feihuwf"] true
 * @exampleContextFormatter [50, -29] false
 * @exampleContextFormatter [0, 0] false
 * @exampleContextFormatter [1290, 768] false
 * @exampleContextFormatter ["1234", "1"] false
 *
 * @param {Integer} d
 * @param {Integer} value value to test
 * @returns It returns the initial value `d`. The state of the condition is not returned.
 */
function ifLT (d, value) {
  var _result = false;
  var _value = parseFloat(value);
  var _d     = parseFloat(d);
<<<<<<< HEAD
  // Convert everything in string (not strict Equal)
  if (   typeof d === 'number' && _d < _value
      || typeof d === 'string' && value && d.length < value.length
      || Array.isArray(d) === true  && value && d.length < value.length
      || d && d.constructor === Object && value && value.constructor === Object && Object.keys(d).length < Object.keys(value).length ) {
=======

  if (Number.isNaN(_d) === false && Number.isNaN(_value) === false && _d < _value) {
>>>>>>> 49740edd
    _result = true;
  }
  this.isConditionTrue = _updateCondition(this.isAndOperator, this.isConditionTrue, _result);
  return d;
}

/**
 * Matches values that are less than or equal to a specified value.
 *
 * @version 2.0
 * @exampleContextFormatter [-23, 19] true
 * @exampleContextFormatter [1, 768] true
 * @exampleContextFormatter [5, 5] true
 * @exampleContextFormatter ["1" , "1234"] true
 * @exampleContextFormatter [1290, 768] false
 * @exampleContextFormatter ["1234", "1"] false
 *
 * @param {Integer} d
 * @param {Integer} value value to test
 * @returns It returns the initial value `d`. The state of the condition is not returned.
 */
function ifLTE (d, value) {
  var _result = false;
  var _value = parseFloat(value);
  var _d     = parseFloat(d);
<<<<<<< HEAD
  // Convert everything in string (not strict Equal)
  if (   typeof d === 'number' && _d <= _value
      || typeof d === 'string' && value && d.length <= value.length
      || Array.isArray(d) === true  && value && d.length <= value.length
      || d && d.constructor === Object && value && value.constructor === Object && Object.keys(d).length <= Object.keys(value).length ) {
=======

  if (Number.isNaN(_d) === false && Number.isNaN(_value) === false && _d <= _value) {
>>>>>>> 49740edd
    _result = true;
  }
  this.isConditionTrue = _updateCondition(this.isAndOperator, this.isConditionTrue, _result);
  return d;
}

/**
 * Matches any of the values specified in an array or string, it replaces `ifContain`.
 *
 * @version 2.0
 * @exampleContextFormatter ["car is broken", "is"] true
 * @exampleContextFormatter [[1, 2, "toto"], 2] true
 * @exampleContextFormatter ["car is broken", "are"] false
 * @exampleContextFormatter [[1, 2, "toto"], "titi"] false
 *
 * @param {Integer|String|Array} d
 * @param {Integer} value value to test
 * @returns It returns the initial value `d`. The state of the condition is not returned.
 */
function ifIN (d, value) {
  var _result = false;
  if (value && (typeof(d) === 'string' || d instanceof Array) && d.indexOf(value) !== -1) {
    _result = true;
  }
  this.isConditionTrue = _updateCondition(this.isAndOperator, this.isConditionTrue, _result);
  return d;
}

/**
 * Matches none of the values specified in an array or string.
 *
 * @version 2.0
 * @exampleContextFormatter ["car is broken", "are"] true
 * @exampleContextFormatter [[1, 2, "toto"], "titi"] true
 * @exampleContextFormatter ["car is broken", "is"] false
 * @exampleContextFormatter [[1, 2, "toto"], 2] false
 *
 * @param {Integer|String|Array} d
 * @param {Integer} value value to test
 * @returns It returns the initial value `d`. The state of the condition is not returned.
 */
function ifNIN (d, value) {
  var _result = false;
  if (value && (typeof(d) === 'string' || d instanceof Array) && d.indexOf(value) === -1) {
    _result = true;
  }
  this.isConditionTrue = _updateCondition(this.isAndOperator, this.isConditionTrue, _result);
  return d;
}

/**
 * Print a message if condition is true. It should be used with other formatters to print conditional content.
 *
 * @version 2.0
 * @example ["Carbone.io"]
 *
 * @param {Mixed} d marker
 * @param {*} message message to print
 */
function show (d, message) {
  if (this.isConditionTrue === true || this.isConditionTrue === null && d) {
    this.stopPropagation = true;
    return message;
  }
  return d;
}

/**
 * Print a message if condition is false. It should be used with other formatters to print conditional content.
 *
 * @version 2.0
 * @param {Mixed} d marker
 * @param {*} message message to print
 */
function elseShow (d, message) {
  if (this.isConditionTrue === false || this.isConditionTrue === null && !d) {
    this.stopPropagation = true;
    return message;
  }
  return d;
}

/**
 * Show a text block between showBegin and showEnd if condition is true
 * @version 2.0
 * @private
 * @param {*} d
 */
function showBegin (d) {
  this.isHidden = 1;
  if (this.isConditionTrue === true || this.isConditionTrue === null && d) {
    this.stopPropagation = true;
    this.isHidden = 0;
  }
  return '';
}

/**
 * show a text block between showBegin and showEnd if condition is true
 * @version 2.0
 * @private
 */
function showEnd () {
  this.isHidden = -1;
  return '';
}

/**
 * hide text block between hideBegin and hideEnd if condition is true
 * @version 2.0
 * @private
 * @param {*} d
 */
function hideBegin (d) {
  this.isHidden = 0;
  if (this.isConditionTrue === true || this.isConditionTrue === null && d) {
    this.stopPropagation = true;
    this.isHidden = 1;
  }
  return '';
}

/**
 * hide text block between hideBegin and hideEnd if condition is true
 * @version 2.0
 * @private
 */
function hideEnd () {
  this.isHidden = -1;
  return '';
}

/**
 * Returns the length of a string or array.
 *
 * @version 2.0
 * @example ["Hello World"]
 * @example [""]
 * @example [[1, 2, 3, 4, 5]]
 * @example [[1, "Hello"]]
 *
 * @param {Mixed} d Array or String
 * @returns {Number} Length of the element
 */
function len (d) {
  if (typeof d === 'string' || Array.isArray(d)) {
    return d.length;
  }
  return 0;
}

module.exports = {
  ifContain,
  ifEmpty,
  ifEqual,
  ifEM,
  ifNEM,
  ifEQ,
  ifNE,
  ifGT,
  ifGTE,
  ifLT,
  ifLTE,
  ifIN,
  ifNIN,
  hideBegin,
  hideEnd,
  showBegin,
  showEnd,
  show,
  elseShow,
  and,
  or,
  len
};<|MERGE_RESOLUTION|>--- conflicted
+++ resolved
@@ -282,16 +282,8 @@
   var _result = false;
   var _value = parseFloat(value);
   var _d     = parseFloat(d);
-<<<<<<< HEAD
-  // Convert everything in string (not strict Equal)
-  if (typeof d === 'number' && _d                    > _value
-      || typeof d === 'string'      && value && d.length              > value.length
-      || Array.isArray(d) === true  && value && d.length              > value.length
-      || d && d.constructor === Object && value && value.constructor === Object && Object.keys(d).length > Object.keys(value).length ) {
-=======
 
   if (Number.isNaN(_d) === false && Number.isNaN(_value) === false && _d > _value) {
->>>>>>> 49740edd
     _result = true;
   }
   this.isConditionTrue = _updateCondition(this.isAndOperator, this.isConditionTrue, _result);
@@ -318,16 +310,8 @@
   var _result = false;
   var _value = parseFloat(value);
   var _d     = parseFloat(d);
-<<<<<<< HEAD
-  // Convert everything in string (not strict Equal)
-  if (   typeof d === 'number' && _d                    >= _value
-      || typeof d === 'string'      &&  value && d.length    >= value.length
-      || Array.isArray(d) === true  && value && d.length     >= value.length
-      || d && d.constructor === Object && value && value.constructor === Object && Object.keys(d).length >= Object.keys(value).length ) {
-=======
 
   if (Number.isNaN(_d) === false && Number.isNaN(_value) === false && _d >= _value) {
->>>>>>> 49740edd
     _result = true;
   }
   this.isConditionTrue = _updateCondition(this.isAndOperator, this.isConditionTrue, _result);
@@ -356,16 +340,8 @@
   var _result = false;
   var _value = parseFloat(value);
   var _d     = parseFloat(d);
-<<<<<<< HEAD
-  // Convert everything in string (not strict Equal)
-  if (   typeof d === 'number' && _d < _value
-      || typeof d === 'string' && value && d.length < value.length
-      || Array.isArray(d) === true  && value && d.length < value.length
-      || d && d.constructor === Object && value && value.constructor === Object && Object.keys(d).length < Object.keys(value).length ) {
-=======
 
   if (Number.isNaN(_d) === false && Number.isNaN(_value) === false && _d < _value) {
->>>>>>> 49740edd
     _result = true;
   }
   this.isConditionTrue = _updateCondition(this.isAndOperator, this.isConditionTrue, _result);
@@ -391,16 +367,8 @@
   var _result = false;
   var _value = parseFloat(value);
   var _d     = parseFloat(d);
-<<<<<<< HEAD
-  // Convert everything in string (not strict Equal)
-  if (   typeof d === 'number' && _d <= _value
-      || typeof d === 'string' && value && d.length <= value.length
-      || Array.isArray(d) === true  && value && d.length <= value.length
-      || d && d.constructor === Object && value && value.constructor === Object && Object.keys(d).length <= Object.keys(value).length ) {
-=======
 
   if (Number.isNaN(_d) === false && Number.isNaN(_value) === false && _d <= _value) {
->>>>>>> 49740edd
     _result = true;
   }
   this.isConditionTrue = _updateCondition(this.isAndOperator, this.isConditionTrue, _result);
